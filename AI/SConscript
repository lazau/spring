# Copyright (C) 2008 Robin Vobruba <hoijui.quaero@gmail.com>

# use ../SConstruct to build spring.
# even if you want to build only subparts of it,
# that are possibly defined in this file.

""" Available targets.
Each target has an equivalent install target. E.g. `NullAI' has
`install-NullAI' and the default target has `install'.

[default]
AIInterfaces
	C
	Java
SkirmishAI
	RAI
	NTAI
	KAI
	KAIK
	AAI
	JCAI
	CppTestAI
	NullAI
	NullLegacyCppAI
	NullJavaAI
	NullOOJavaAI
"""


Import(['env', 'ai_env', 'streflop_lib'])

import os, sys
sys.path.append('rts/build/scons')
import filelist

# the next four lines are needed when compiling on windows
# (seems to be a SCons bug)
import SCons.Tool.javac
import SCons.Tool.jar
SCons.Tool.javac.generate(ai_env)
SCons.Tool.jar.generate(ai_env)


# Creates an environment for a sub-dir of the dir where env_old is used
# eg.: we are in AI/ and want an env for AI/Skirmish/,
# then the subPart is Skirmish.
def create_sub_interface(env_old, subPart):
	return env_old.Clone(
			# once we have many SConscript files (one for each sub-dir)
			# we will not need the sourcedir anymore,
			# as it will be equal to CWD
			sourcedir = os.path.join(env_old['sourcedir'], subPart),
			builddir = os.path.join(env_old['builddir'], subPart),
			installprefix = os.path.join(env_old['installprefix'], subPart)
	)

# stores shared objects so newer scons versions don't choke with
def create_shared_objects(env, fileList, suffix, additionalCPPDEFINES = []):
	objsList = []
	myEnv = env.Clone()
	myEnv.AppendUnique(CPPDEFINES = additionalCPPDEFINES)
	for f in fileList:
		while isinstance(f, list):
			f = f[0]
		fpath, fbase = os.path.split(f)
		fname, fext = fbase.rsplit('.', 1)
		objsList.append(myEnv.SharedObject(os.path.join(fpath, fname + suffix), f))
	return objsList


# retrieves the first line of a text file
def read_first_line(fileName, defaultValue):
	text = defaultValue
	if os.path.exists(fileName):
		file = open(fileName, 'r')
		text = file.readline().strip()
		file.close()
	return text

# retrieves the version of an AI Interface from the following file:
# {spring_source}/AI/Interfaces/${interfaceName}/VERSION
def fetch_aiInterface_version(interfaceName):
	versionFile = os.path.join('Interfaces', interfaceName, 'VERSION')
	return read_first_line(versionFile, 'UNKNOWN_VERSION')

# retrieves the version of a Skirmish AI from the following file:
# {spring_source}/AI/Skirmish/${aiName}/VERSION
def fetch_skirmishAi_version(aiName):
	versionFile = os.path.join('Skirmish', aiName, 'VERSION')
	return read_first_line(versionFile, 'UNKNOWN_VERSION')


# Installs files plus empty directories recursively,
# preserving directory structure.
def install_dir_verbatim(env, dstPath, srcPath, instList):
	if os.path.exists(srcPath):
		files = filelist.list_files_recursive(env, srcPath, exclude_dirs = False, path_relative = True)
		for f in files:
			f_src_file = os.path.join(srcPath, f)
			f_dst_path = os.path.join(dstPath, os.path.split(f)[0])
			f_dst_file = os.path.join(dstPath, f)
			if not (os.path.isdir(f_src_file) and (os.path.exists(f_dst_file) or len(os.listdir(f_src_file)) != 0)):
				instList += [env.Install(f_dst_path, f_src_file)]

# Installs files plus empty directories recursively,
# preserving directory structure.
# dstPath has to be specified relative to env['installprefix']
# and srcPath relative to CWD in the source tree
def install_dir_verbatim_rel(env, dstPath, srcPath, instList):
	dstPath_new = os.path.join(env['installprefix'], dstPath)
	return install_verbatim(env, dstPath_new, srcPath, instList)


def ensureDirExists(toCreateDir):
	if not os.path.exists(toCreateDir):
		try:
			os.makedirs(toCreateDir)
		except os.error:
			sys.stderr.write('failed creating dir ' + toCreateDir + "\n")
ensureDirExists_action = SCons.Action.ActionFactory(ensureDirExists, lambda toCreateDir: 'Creating dir "%s"' % toCreateDir)


class AWKExecutor:
	instances = {}
	awk_bin = 'awk'
	if sys.platform == 'win32':
		if not env['mingwlibsdir']:
			awk_bin = os.path.abspath(os.path.join('mingwlibs', 'bin', 'awk.exe'))
		else:
			awk_bin = os.path.abspath(os.path.join(env['mingwlibsdir'], 'bin', 'awk.exe'))
		# try ../mingwlibsdir because of chdir()
		if not os.path.isfile(awk_bin):
			awk_bin = os.path.abspath(os.path.join('..', env['mingwlibsdir'], 'bin', 'awk.exe'))
		if not os.path.isfile(awk_bin):
			# try msys default
			print awk_bin, 'not found, trying gawk.exe'
			awk_bin = 'gawk.exe'

	myEnv = None
	myName = []
	myScripts = []
	myVars = []
	myInputFile = None
	myOutput = []
	myWorkDir = None

	def __init__(self, env, name, awkScripts, awkVars=[], inputFile = None, output = [], workDir = ''):
		AWKExecutor.instances[name] = self
		self.myEnv = env
		self.myName = name
		self.myScripts = awkScripts
		self.myVars = awkVars
		self.myInputFile = inputFile
		self.myOutput = output
		self.myWorkDir = workDir

	def createExecuteCommand(self):
		cmdLine = self.awk_bin
		for v in self.myVars:
			cmdLine += ' -v ' + v
		for s in self.myScripts:
			cmdLine += ' -f ' + s
		#cmdLine += ' $SOURCE'
		if self.myInputFile != None:
			cmdLine += ' ' + self.myInputFile
		executeCommand = self.myEnv.Command(self.myOutput, self.myInputFile, cmdLine, chdir = self.myWorkDir)
		#""" This sets up a dummy target to do the lib globbing etc. at build time """
		#executeCommand = self.myEnv.Command(self.myName + '_execute_dummyTarget', [], cmdLine)
		#env.Alias(self.myName, executeCommand)
		return executeCommand


import shutil
import exceptions
from shutil import copytree

def myCopyTree(src, dst, symlinks=False, ignore=None):
	names = os.listdir(src)
	if ignore is not None:
		ignored_names = shutil.ignore(src, names)
	else:
		ignored_names = set()
	
	if (not os.path.exists(dst)):
		os.makedirs(dst)
	errors = []
	for name in names:
		if name in ignored_names:
			continue
		srcname = os.path.join(src, name)
		dstname = os.path.join(dst, name)
		try:
			if symlinks and os.path.islink(srcname):
				linkto = os.readlink(srcname)
				os.symlink(linkto, dstname)
			elif os.path.isdir(srcname):
				myCopyTree(srcname, dstname, symlinks, ignore)
			else:
				shutil.copy2(srcname, dstname)
				# XXX What about devices, sockets etc.?
		except (IOError, os.error), why:
			errors.append((srcname, dstname, str(why)))
		# catch the Error from the recursive copytree so that we can
		# continue with other files
		except exceptions.Error, err:
			errors.extend(err.args[0])
	try:
		shutil.copystat(src, dst)
	except exceptions.WindowsError:
		# can't copy file access times on Windows
		pass
	except exceptions.OSError, why:
		errors.extend((src, dst, str(why)))
	if errors:
		raise Error, errors






class JavaProject:
	instances = {}

	#env = None
	name = []
	classPathDirs = []
	sourceDirs = []
	outDir = None
	binJarFile = None
	additionalClassPath = None

	def __init__(self, env, name, classPathDirs, sourceDirs, sourceDirs_gen, outDir, binJarFile, srcJarFile, additionalClassPath = None, dependsOnProject = None):
		""" The first entry in sourceDirs will be the main one, which all others will have to depend on.
		Does source file globbing at build time, so source files generated during build time can be used. """
		JavaProject.instances[name] = self
		self.env = env
		self.name = name
		self.classPathDirs = classPathDirs
		self.sourceDirs = sourceDirs
		self.sourceDirs_gen = sourceDirs_gen
		self.outDir = outDir
		self.binJarFile = binJarFile
		self.srcJarFile = srcJarFile
		self.additionalClassPath = additionalClassPath
		self.dependsOnProject = dependsOnProject
		if (len(self.sourceDirs_gen) > 0):
			self.mainSrcDirs = self.sourceDirs_gen
			self.mainSrcDir = self.sourceDirs_gen[0]
		else:
			self.mainSrcDirs = self.sourceDirs
			self.mainSrcDir = self.sourceDirs[0]
		self.doPrepareEnv()
		return

	def createClassPathPart(self, path, prefixPath = '', absolute = False):
		jarList = filelist.list_files_recursive(self.env, path, exclude_dirs = True, path_relative = True, include_regexp = '\.jar$')
		if absolute:
			prePath = filelist.getAbsDir(env, path)
		else:
			prePath = os.path.join(prefixPath, path)
		clsPath = prePath
		for j in jarList:
			clsPath = clsPath + os.pathsep + os.path.join(prePath, j)
		return clsPath

	def createClassPath(self):
		classPath = ''
		if (self.additionalClassPath != None):
			classPath += self.additionalClassPath
		if (self.dependsOnProject != None):
			if (classPath != ''):
				classPath += os.pathsep
			classPath += self.dependsOnProject.getExternalClassPath()
		for cpd in self.classPathDirs:
			if (classPath != ''):
				classPath += os.pathsep
			classPath += self.createClassPathPart(cpd, absolute = True)
		return classPath

	def getExternalClassPath(self):
		extCP = self.createClassPath()
		if (self.binJarFile != None):
			extCP += os.pathsep + self.binJarFile
		return extCP

	def createSourcePath(self):
		sourcePath = ''
		for sd in self.sourceDirs:
			if (sourcePath != ''):
				sourcePath += os.pathsep
			sourcePath += filelist.getAbsDir(env, sd)
		for sd in self.sourceDirs_gen:
			if (sourcePath != ''):
				sourcePath += os.pathsep
			sourcePath += filelist.getAbsDir(env, sd)
		return sourcePath

	def doPrepareEnv(self):
		self.env['JAVACLASSPATH'] = self.createClassPath()
		self.env['JAVASOURCEPATH'] = self.createSourcePath()
		if (self.env['debug'] > 0):
			# Generate all java debug info
			env['JAVACFLAGS'] = '-g:lines,source,vars'
		else:
			# Generate only the default java debug info
			env['JAVACFLAGS'] = '-g:lines,source'
		return

	def createCompileCommand(self):
		cwdBak = os.getcwd()
		if (not os.path.exists(self.mainSrcDir)):
			os.makedirs(self.mainSrcDir)
		os.chdir(self.mainSrcDir)
		compile_cmd = self.env.Java(target = self.outDir, source = self.mainSrcDir, chdir = self.mainSrcDir)
		os.chdir(cwdBak)
		return compile_cmd

	def createDynamicCompileCommand(self):
		self.myDynamicCompileDummy = self.env.Command(self.name + '_compile_dummy', [], JavaProjCallback_dynamicCompile(self.name))
		self.env.Alias(self.name, self.myDynamicCompileDummy)
		return self.myDynamicCompileDummy

	def dynamicCompile_buildTime(self):
		sourceFiles = []
		for sd in self.mainSrcDirs:
			sourceFiles += self.doSourceGlob(sd)
		#compile_cmd = self.env.Java(target = self.outDir, source = sourceFiles, chdir = self.sourceDirs_gen[0])
		#compile_cmd = self.env.Java(target = self.outDir, source = sourceFiles)
		compile_cmd = self.env.Java(target = self.outDir, source = self.mainSrcDirs)
		#compile_cmd = self.env.Java(target = self.outDir, source = self.sourceDirs + self.sourceDirs_gen, chdir = self.sourceDirs_gen[0])
		self.env.Depends(self.name, compile_cmd)
		return

	def doSourceGlob(self, path):
		#sourceFiles = glob.glob(os.path.join(path, '**/*.java'))
		sourceFiles_rel = filelist.list_files_recursive(self.env, path, exclude_dirs = True, path_relative = True, include_regexp = '\.java$')
		sourceFiles = []
		for sfr in sourceFiles_rel:
			sourceFiles += [os.path.join(path, sfr)]
		return sourceFiles

	def packBinJar(self, manifestFile = None):
		#myBinJarEnv = self.env.Clone(JARCHDIR = self.outDir)
		#jarSource = [self.outDir]
		#if (manifestFile != None):
		#	jarSource += [manifestFile]
		#packBinJar_cmd = myBinJarEnv.Jar(target = self.binJarFile, source = jarSource)
		#return packBinJar_cmd
		self.binManifestFile = manifestFile
		self.namePackBin = self.name + '_pack_bin'
		self.binJarEnv = self.env.Clone()
		self.myPackBinDummy = self.binJarEnv.Command(self.name + '_packBin_dummy', [self.outDir], JavaProjCallback_packBin(self.name))
		self.env.Alias(self.namePackBin, self.myPackBinDummy)
		return self.myPackBinDummy

	def packBinJar_buildTime(self):
		self.packJar_buildTime(True)
		return

	def packSrcJar(self, manifestFile = None):
		self.srcManifestFile = manifestFile
		self.namePackSrc = self.name + '_pack_src'
		self.srcJarEnv = self.env.Clone()
		self.myPackSrcDummy = self.srcJarEnv.Command(self.name + '_packSrc_dummy', self.sourceDirs + self.sourceDirs_gen, JavaProjCallback_packSrc(self.name))
		self.env.Alias(self.namePackSrc, self.myPackSrcDummy)
		return self.myPackSrcDummy

	def packSrcJar_buildTime(self):
		self.packJar_buildTime(False)
		return

	def packJar_buildTime(self, binOrSrc):
		if (binOrSrc):
			allSourceDirs = [self.outDir]
			manifestFile = self.binManifestFile
			jarFile = self.binJarFile
		else:
			allSourceDirs = self.sourceDirs + self.sourceDirs_gen
			manifestFile = self.srcManifestFile
			jarFile = self.srcJarFile
		createOrUpdate = 'c'
		for sd in allSourceDirs:
			cmdLine = 'jar ' + createOrUpdate + 'f'
			if (createOrUpdate == 'c'):
				if (manifestFile != None):
					cmdLine += 'm'
			cmdLine += ' ' + jarFile
			if ((createOrUpdate == 'c') and (manifestFile != None)):
				cmdLine += ' ' + manifestFile
			cmdLine += ' -C ' + filelist.getAbsDir(env, sd) + ' .'
			if (createOrUpdate == 'c'):
				createOrUpdate = 'u'
			print cmdLine
			os.system(cmdLine)
		return

# These are "callbacks" that we set up as actions that Scons can call at build time.
def javaProjCallback_dynamicCompile(libName):
	if (not (libName in JavaProject.instances)):
		raise Exception("The library %s is not defined" % libName)
	JavaProject.instances[libName].dynamicCompile_buildTime()
	return
JavaProjCallback_dynamicCompile = SCons.Action.ActionFactory(javaProjCallback_dynamicCompile, lambda name: 'Compiling "%s"' % name)

# These are "callbacks" that we set up as actions that Scons can call at build time.
def javaProjCallback_packBin(libName):
	if (not (libName in JavaProject.instances)):
		raise Exception("The library %s is not defined" % libName)
	JavaProject.instances[libName].packBinJar_buildTime()
	return
JavaProjCallback_packBin = SCons.Action.ActionFactory(javaProjCallback_packBin, lambda name: 'Packing classes for "%s"' % name)

def javaProjCallback_packSrc(libName):
	if (not (libName in JavaProject.instances)):
		raise Exception("The library %s is not defined" % libName)
	JavaProject.instances[libName].packSrcJar_buildTime()
	return
JavaProjCallback_packSrc = SCons.Action.ActionFactory(javaProjCallback_packSrc, lambda name: 'Packing source for "%s"' % name)






################################################################################
### Setup the envs
################################################################################

# Make a copy of the build environment for the AIs, but remove libraries and add include path.
# TODO: make separate SConstructs for AIs
#ai_env = env.Clone(builddir=os.path.join(env['builddir'], 'AI'))
#ai_env['LIBS'] = []

ai_env.AppendUnique(CPPPATH = ['#rts/ExternalAI'])
ai_env.AppendUnique(LINKFLAGS = ['-lstdc++'])
ai_env.AppendUnique(CPPDEFINES = ['BUILDING_AI'])
# set sourcedir to '', which equals CWD
ai_env['sourcedir'] = ''
ai_env['builddir'] = filelist.getAbsDir(env, ai_env['builddir'])

if ai_env['platform'] == 'windows':
	ai_env.AppendUnique(LINKFLAGS = ['-Wl,--kill-at', '--add-stdcall-alias', '-mno-cygwin'])

#for d in filelist.list_directories(ai_env, filelist.getAbsDir(env, '#rts'), exclude_list=["crashrpt"]):
#	ai_env.BuildDir(os.path.join(ai_env['builddir'], 'Interfaces', d), d)
#	#print "d pj: %s" % os.path.join(ai_env['builddir'], 'Interfaces', d)
#	#print "d: %s" % d

aiinterface_env = create_sub_interface(ai_env, 'Interfaces')
aiinterface_env.AppendUnique(CPPDEFINES = ['BUILDING_AI_INTERFACE'])

skirmishai_env = create_sub_interface(ai_env, 'Skirmish')
skirmishai_env.AppendUnique(CPPDEFINES = ['BUILDING_SKIRMISH_AI'])



################################################################################
### Build AI Interface shared objects
################################################################################

# Store shared ai-interface objects, so newer SCons versions do not choke with:
# *** Two environments with different actions were specified for the same target
aiinterfaceobjs_main = create_shared_objects(aiinterface_env, filelist.get_shared_AIInterface_sources(env), '-aiinterface')
aiinterfaceobjs_SharedLib = create_shared_objects(aiinterface_env, filelist.get_shared_AIInterface_sources_SharedLib(env), '-aiinterface')
aiinterfaceobjs_CUtils = create_shared_objects(aiinterface_env, filelist.get_shared_wrapper_source(ai_env, 'CUtils'), '-aiinterface')
aiinterfaceobjs_CUtilsStreflopped = create_shared_objects(aiinterface_env, filelist.get_shared_wrapper_source(ai_env, 'CUtils'), '-aiinterface_withStreflop', ['USING_STREFLOP'])

# Build
aiinterfaces_exclude_list=['build']
aiinterfaces_needSharedLib_list=['C']
aiinterfaces_needStreflop_list=['Java']
aiinterfaces_needCUtils_list=['C', 'Java']

if (aiinterface_env['ai_interfaces'] == "native"):
	aiinterfaces_toBuild = ['C']
elif (aiinterface_env['ai_interfaces'] == "java"):
	aiinterfaces_toBuild = ['Java']
elif (aiinterface_env['ai_interfaces'] == "none"):
	aiinterfaces_toBuild = []
else:
	aiinterfaces_toBuild = filelist.list_AIInterfaces(aiinterface_env, exclude_list=aiinterfaces_exclude_list)

# These two will be filled here and used by Java Skirmish AIs further down
javaAiInterfaceProj = None



for baseName in aiinterfaces_toBuild:
	aiInterfaceVersion = fetch_aiInterface_version(baseName)
	print "Found AI Interface: " + baseName + " " + aiInterfaceVersion
	needSharedLib = baseName in aiinterfaces_needSharedLib_list
	needCUtils = baseName in aiinterfaces_needCUtils_list
	needStreflop = baseName in aiinterfaces_needStreflop_list
	myEnv = create_sub_interface(aiinterface_env, baseName)
	myEnv['installprefix'] = os.path.join(myEnv['installprefix'], aiInterfaceVersion)
	instList = []
	objs = []
	objs += aiinterfaceobjs_main

	if needSharedLib:
		objs += aiinterfaceobjs_SharedLib

	if needCUtils:
		myEnv.AppendUnique(CPPPATH = ['Wrappers'])
		if needStreflop:
			objs += aiinterfaceobjs_CUtilsStreflopped
		else:
			objs += aiinterfaceobjs_CUtils

	if needStreflop:
		myEnv.AppendUnique(CPPDEFINES=['USING_STREFLOP'])
		myEnv.AppendUnique(CPPPATH = ['#rts/lib/streflop'])
		myEnv.AppendUnique(LIBS = [streflop_lib])



	cwdPrev = os.getcwd()
	os.chdir(myEnv['sourcedir'])
	mySourceFiles = filelist.get_source(myEnv, '.', ignore_builddir=False)
	mySourceObjs = [myEnv.SharedObject(source=f, target=os.path.join(env['builddir'], f[0]+myEnv['SHARED_OBJ_EXT'])) for f in mySourceFiles]
	myObjs = objs + mySourceObjs
	os.chdir(cwdPrev)

	if baseName == 'Java':
		# generate class files
		springSrcDir = filelist.getAbsDir(env, '..')
		springInterfaceSrcDir = os.path.join(springSrcDir, 'rts', 'ExternalAI', 'Interface')
		interfaceJLibDir = os.path.join(myEnv['sourcedir'], 'data', 'jlib')
		interfaceJavaSrcDir = os.path.join(myEnv['sourcedir'], 'src', 'java')
		interfaceManifestFile = filelist.getAbsDir(env, os.path.join(interfaceJavaSrcDir, 'manifest.mf'))
		interfaceBinDir = os.path.join('AI', myEnv['sourcedir'], 'bin')
		awkScriptsDir = interfaceBinDir
		awkCommonScriptsDir = os.path.join(springSrcDir, 'AI', 'Wrappers', 'CUtils', 'bin')
		interfaceGeneratedJavaSrcDir = filelist.getAbsDir(env, os.path.join(myEnv['builddir'], 'generated-java-src'))
		interfaceTmpAllSrcDir = filelist.getAbsDir(env, os.path.join(myEnv['builddir'], 'tmp-all-src'))
		interfaceJavaClassesDir = filelist.getAbsDir(env, os.path.join(myEnv['builddir'], 'classes'))
		javaPkg = 'com/springrts/ai'
		jarFileBase = 'AIInterface'
		jarFileBin = jarFileBase + '.jar'
		jarFileSrc = jarFileBase + '-src.jar'
		jarFileBin_build = os.path.join(myEnv['builddir'], jarFileBin)
		jarFileSrc_build = os.path.join(myEnv['builddir'], jarFileSrc)
		genSrcPkgDir = os.path.join(interfaceGeneratedJavaSrcDir, javaPkg)
		genSrcPkgDir = filelist.getAbsDir(env, genSrcPkgDir)

		awkVars = []
		awkVars += ['SPRING_SOURCE_DIR=' + filelist.getAbsDir(env, springSrcDir)]
		awkVars += ['INTERFACE_SOURCE_DIR=' + filelist.getAbsDir(env, interfaceJavaSrcDir)]
		awkVars += ['GENERATED_SOURCE_DIR=' + filelist.getAbsDir(env, interfaceGeneratedJavaSrcDir)]
		# gawk doesn't like backslashes on windows
		if os.name == 'nt':
			for i, e in enumerate(awkVars):
				awkVars[i] = e.replace('\\', '/')

		# wrapp the AI Events
		awkScripts = []
		awkScripts += ['jna_wrappEvents.awk']
		awkScripts += [os.path.join(awkCommonScriptsDir, 'common.awk')]
		awkScripts += [os.path.join(awkCommonScriptsDir, 'commonDoc.awk')]
		awkInputFile = os.path.join(springInterfaceSrcDir, 'AISEvents.h')
		awkOutput = [os.path.join(genSrcPkgDir, 'event', 'InitAIEvent.java')]
		wrapp_events = AWKExecutor(myEnv, 'wrapp_events', awkScripts, awkVars, awkInputFile, awkOutput, workDir = awkScriptsDir)
		wrapp_events_cmd = wrapp_events.createExecuteCommand()
		myEnv.AddPreAction(wrapp_events_cmd, ensureDirExists_action(os.path.join(genSrcPkgDir, 'event')))
		myEnv.AddPreAction(wrapp_events_cmd, ensureDirExists_action(os.path.join(genSrcPkgDir, 'oo')))

		# wrapp the Commands
		awkScripts = []
		awkScripts += ['jna_wrappCommands.awk']
		awkScripts += [os.path.join(awkCommonScriptsDir, 'common.awk')]
		awkScripts += [os.path.join(awkCommonScriptsDir, 'commonDoc.awk')]
		awkInputFile = os.path.join(springInterfaceSrcDir, 'AISCommands.h')
		awkOutput = [os.path.join(genSrcPkgDir, 'command', 'BuildUnitAICommand.java')]
		wrapp_commands = AWKExecutor(myEnv, 'wrapp_commands', awkScripts, awkVars, awkInputFile, awkOutput, workDir = awkScriptsDir)
		wrapp_commands_cmd = wrapp_commands.createExecuteCommand()
		myEnv.AddPreAction(wrapp_commands_cmd, ensureDirExists_action(os.path.join(genSrcPkgDir, 'command')))
		myEnv.AddPreAction(wrapp_commands_cmd, ensureDirExists_action(os.path.join(genSrcPkgDir, 'oo')))

		# wrapp the Callback
		awkScripts = []
		awkScripts += ['jna_wrappCallback.awk']
		awkScripts += [os.path.join(awkCommonScriptsDir, 'common.awk')]
		awkScripts += [os.path.join(awkCommonScriptsDir, 'commonDoc.awk')]
		awkInputFile = os.path.join(springInterfaceSrcDir, 'SSkirmishAICallback.h')
		awkOutput = [os.path.join(genSrcPkgDir, 'AICallback.java')]
		wrapp_callback = AWKExecutor(myEnv, 'wrapp_callback', awkScripts, awkVars, awkInputFile, awkOutput, workDir = awkScriptsDir)
		wrapp_callback_cmd = wrapp_callback.createExecuteCommand()
		myEnv.AddPreAction(wrapp_commands_cmd, ensureDirExists_action(os.path.join(genSrcPkgDir)))

		# wrapp the Callback in an OO layer
		awkScripts = []
		awkScripts += ['java_wrappCallbackOO.awk']
		awkScripts += [os.path.join(awkCommonScriptsDir, 'common.awk')]
		awkScripts += [os.path.join(awkCommonScriptsDir, 'commonDoc.awk')]
		awkScripts += [os.path.join(awkCommonScriptsDir, 'commonOOCallback.awk')]
		awkInputFile = os.path.join(genSrcPkgDir, 'AICallback.java')
		awkOutput = [
				os.path.join(genSrcPkgDir, 'oo', 'OOAICallback.java'),
				# if you add these, scons will delete them (WHYYYYYYYYYY!?!?!?!)
				#os.path.join(genSrcPkgDir, 'oo', 'OOAIFactory.java'),
				#os.path.join(genSrcPkgDir, 'oo', 'AbstractOOAI.java'),
				]
		wrapp_callbackOO = AWKExecutor(myEnv, 'wrapp_callbackOO', awkScripts, awkVars, awkInputFile, awkOutput, workDir = awkScriptsDir)
		wrapp_callbackOO_cmd = wrapp_callbackOO.createExecuteCommand()
		myEnv.AddPreAction(wrapp_callbackOO_cmd, ensureDirExists_action(os.path.join(genSrcPkgDir, 'oo')))

		wrapp_all = [wrapp_events_cmd, wrapp_commands_cmd, wrapp_callback_cmd, wrapp_callbackOO_cmd]


		# compile the Java part
		aiInterfaceProj = JavaProject(myEnv, 'aiInterfaceProj', [interfaceJLibDir], [filelist.getAbsDir(env, interfaceJavaSrcDir)], [filelist.getAbsDir(env, interfaceGeneratedJavaSrcDir)], interfaceJavaClassesDir, jarFileBin_build, jarFileSrc_build)
		javaAiInterfaceProj = aiInterfaceProj
		aiInterfaceProj_compile_cmd = aiInterfaceProj.createDynamicCompileCommand()
		myClasses = aiInterfaceProj_compile_cmd

		# pack the java binaries
		aiInterfaceProj_packBin_cmd = aiInterfaceProj.packBinJar(interfaceManifestFile)
		myJarBin = aiInterfaceProj_packBin_cmd

		# pack the java sources
		aiInterfaceProj_packSrc_cmd = aiInterfaceProj.packSrcJar()
		myJarSrc = aiInterfaceProj_packSrc_cmd

		allBuilds = [wrapp_all, myClasses, myJarBin, myJarSrc]
		Alias(baseName, allBuilds)
		Alias('AIInterfaces', allBuilds)
		Default(allBuilds)
		instList += [myEnv.Install(myEnv['installprefix'], jarFileBin_build)]
		instList += [myEnv.Install(os.path.join(myEnv['installprefix'], 'jlib'), jarFileSrc_build)]

	targetName = 'AIInterface'
	if env['platform'] != 'windows':
		targetName = 'lib' + targetName
	lib = myEnv.SharedLibrary(os.path.join(myEnv['builddir'], targetName), myObjs)
	Alias(baseName, lib)       # Allow e.g. `scons Java' to compile just that specific AI interface.
	Alias('AIInterfaces', lib) # Allow `scons AIInterfaces' to compile all AI interfaces.
	Default(lib)
	instList += [myEnv.Install(myEnv['installprefix'], lib)]
	if myEnv['strip']:
		myEnv.AddPostAction(lib, Action([['strip','$TARGET']]))

	# record data files (eg InterfaceInfo.lua or config files) for installation
	source_data_dir = os.path.join(myEnv['sourcedir'], 'data')
	install_dir_verbatim(myEnv, myEnv['installprefix'], source_data_dir, instList)

	Alias('install', instList)
	Alias('install-AIInterfaces', instList)
	Alias('install-' + baseName, instList)



################################################################################
### Build Skirmish AI shared objects
################################################################################

install_skirmishai_dir = os.path.join(skirmishai_env['installprefix'], skirmishai_env['datadir'], 'AI', 'Skirmish')


# store shared ai objects so newer scons versions don't choke with
<<<<<<< HEAD
# *** Two environments with different actions were specified for the same target
skirmishaiobjs_main = create_shared_objects(skirmishai_env, filelist.get_shared_skirmishAI_source(env), '-skirmishai')
skirmishaiobjs_mainCregged = create_shared_objects(skirmishai_env, filelist.get_shared_skirmishAI_source(env), '-skirmishai_creg', ['USING_CREG'])
skirmishaiobjs_creg = create_shared_objects(skirmishai_env, filelist.get_shared_skirmishAI_source_Creg(env), '-skirmishai_creg', ['USING_CREG'])
skirmishaiobjs_LegacyCpp = create_shared_objects(skirmishai_env, filelist.get_shared_skirmishAI_source_LegacyCpp(env), '-skirmishai')
skirmishaiobjs_LegacyCppCregged = create_shared_objects(skirmishai_env, filelist.get_shared_skirmishAI_source_LegacyCpp(env), '-skirmishai_creg', ['USING_CREG'])
skirmishaiobjs_CppWrapper = create_shared_objects(skirmishai_env, filelist.get_shared_Wrapper_source(ai_env, 'Cpp'), '-skirmishai')
skirmishaiobjs_CUtils = create_shared_objects(skirmishai_env, filelist.get_shared_Wrapper_source(ai_env, 'CUtils'), '-skirmishai')

# Build
skirmishai_exclude_list=['build', 'CSAI', 'TestABICAI', 'AbicWrappersTestAI']
skirmishai_isLegacyCpp_list=['AAI', 'KAIK', 'RAI', 'NullLegacyCppAI', 'KAI', 'NTai', 'E323AI']
skirmishai_isCpp_list=['CppTestAI']
skirmishai_needCUtils_list=['AAI', 'KAIK', 'RAI', 'NullLegacyCppAI', 'KAI', 'NTai', 'E323AI']
skirmishai_needCreg_list=['KAIK', 'KAI']
skirmishai_needBoost_list=['NTai']
skirmishai_isJava_list=['NullJavaAI', 'NullOOJavaAI']
=======
# "*** Two environments with different actions were specified for the same target"
skirmishAIObjsMain           = create_shared_objects(skirmishai_env, filelist.get_shared_AILib_sources(env), '_SkirmishAI', [])
skirmishAIObjsMainCREG       = create_shared_objects(skirmishai_env, filelist.get_shared_AILib_sources(env), '_SkirmishAI_CREG', ['USING_CREG'])
skirmishAIObjsCREG           = create_shared_objects(skirmishai_env, filelist.get_shared_AILib_creg_sources(env), '_SkirmishAI_CREG', ['USING_CREG'])
skirmishAIObjsLegacyCPP      = create_shared_objects(skirmishai_env, filelist.get_shared_AILib_legacyCPP_sources(env), '_SkirmishAI', [])
skirmishAIObjsLegacyCPP_CREG = create_shared_objects(skirmishai_env, filelist.get_shared_AILib_legacyCPP_sources(env), '_SkirmishAI_CREG', ['USING_CREG'])
skirmishAIObjsLua            = create_shared_objects(skirmishai_env, filelist.get_shared_AILib_lua_sources(env), '_SkirmishAI_Lua', [])
skirmishAIObjsCUtils         = create_shared_objects(skirmishai_env, filelist.get_shared_wrapper_source(ai_env, 'CUtils'), '_SkirmishAI', [])

# which AIs need what to build
skirmishai_exclude_list       = ['build', 'CSAI', 'TestABICAI', 'AbicWrappersTestAI']
skirmishai_needLegacyCPP_list = ['AAI', 'KAIK', 'RAI', 'NullLegacyCppAI', 'KAI', 'NTai', 'E323AI', 'XAI']
skirmishai_needCUtils_list    = ['AAI', 'KAIK', 'RAI', 'NullLegacyCppAI', 'KAI', 'NTai', 'E323AI', 'XAI']
skirmishai_needCREG_list      = ['KAIK', 'KAI']
skirmishai_needBoost_list     = ['NTai']
skirmishai_needLua_list       = ['XAI']
skirmishai_isJava_list        = ['NullJavaAI', 'NullOOJavaAI']

>>>>>>> 62a9a603

# generate the C++ Skirmish AI Wrapper sources if needed
if (skirmishai_isCpp_list != []):
		# wrapp the Callback
		awkScripts = []
		awkScripts += ['wrappCallback.awk']
		awkScripts += [os.path.join(awkCommonScriptsDir, 'common.awk')]
		awkScripts += [os.path.join(awkCommonScriptsDir, 'commonDoc.awk')]
		awkScripts += [os.path.join(awkCommonScriptsDir, 'commonOOCallback.awk')]
		awkInputFile = os.path.join(springInterfaceSrcDir, 'SSkirmishAICallback.h')
		awkWorkDir = os.path.join('Wrappers', 'Cpp', 'bin')
		wrapp_cppWrapper = AWKExecutor(skirmishai_env, 'wrapp_callback', awkScripts, awkVars, awkInputFile, workDir = awkWorkDir)
		wrapp_cppWrapper_cmd = wrapp_cppWrapper.createExecuteCommand()

skirmishais_toBuild = filelist.list_skirmishAIs(skirmishai_env, exclude_list=skirmishai_exclude_list, include_interfaces = aiinterfaces_toBuild)

for baseName in skirmishais_toBuild:
	aiVersion = fetch_skirmishAi_version(baseName)
	print "Found Skirmish AI: " + baseName + " " + aiVersion
<<<<<<< HEAD
	isLegacyCpp = baseName in skirmishai_isLegacyCpp_list
	isCpp = baseName in skirmishai_isCpp_list
	needsCUtils = baseName in skirmishai_needCUtils_list
	useCreg = baseName in skirmishai_needCreg_list
=======

	needLegacyCPP = baseName in skirmishai_needLegacyCPP_list
	needCUtils = baseName in skirmishai_needCUtils_list
	useCreg = baseName in skirmishai_needCREG_list
>>>>>>> 62a9a603
	useBoost = baseName in skirmishai_needBoost_list
	useLua = baseName in skirmishai_needLua_list
	isJava = baseName in skirmishai_isJava_list

	myEnv = create_sub_interface(skirmishai_env, baseName)
	myEnv['installprefix'] = os.path.join(myEnv['installprefix'], aiVersion)
<<<<<<< HEAD
	buildList = []
=======

>>>>>>> 62a9a603
	instList = []

	# create the library
	if isJava:
		javaSrc = os.path.join(myEnv['sourcedir'], 'src')
		javaClasses = os.path.join(myEnv['builddir'], 'classes')
		myJLibDir = os.path.join(myEnv['sourcedir'], 'data', 'jlib')
		myClassPathDirs = []
		if (os.path.exists(myJLibDir)):
			myClassPathDirs += [myJLibDir]
		manifestFile = filelist.getAbsDir(env, os.path.join(myEnv['sourcedir'], 'manifest.mf'))
		if (not os.path.exists(manifestFile)):
			manifestFile = None
		jarFileBase = 'SkirmishAI'
		jarFileBin = jarFileBase + '.jar'
		jarFileSrc = jarFileBase + '-src.jar'
		jarFileBin_build = os.path.join(myEnv['builddir'], jarFileBin)
		jarFileSrc_build = os.path.join(myEnv['builddir'], jarFileSrc)

		skirmishAiProj = JavaProject(myEnv, 'skirmishAiProj-' + baseName, myClassPathDirs, [filelist.getAbsDir(env, javaSrc)], [], javaClasses, jarFileBin_build, jarFileSrc_build, dependsOnProject = javaAiInterfaceProj)

		myCompile_cmd = skirmishAiProj.createDynamicCompileCommand()
		myBinJar_cmd = skirmishAiProj.packBinJar(manifestFile)
		mySrcJar_cmd = skirmishAiProj.packSrcJar()
		doAllJava = [myCompile_cmd, myBinJar_cmd, mySrcJar_cmd]

		buildList += doAllJava
		instList += [myEnv.Install(myEnv['installprefix'], jarFileBin_build)]
		instList += [myEnv.Install(os.path.join(myEnv['installprefix'], 'jlib'), jarFileSrc_build)]
	else:
		#if useBoost:
		#	# This code is stolen from config.py
		#	boost_thread = ['boost_thread']
		#	boost_regex  = ['boost_regex']
		#	if myEnv.Dictionary('CC').find('gcc') != -1: gcc = True
		#	else: gcc = False
		#	for boost in (boost_thread, boost_regex):
		#		l = boost[0]
		#		if gcc: boost = [l+'-gcc-mt', l+'-mt', l+'-gcc', l]
		#		else:   boost = [l+'-mt', l]
		#		myEnv.AppendUnique(LIBS = boost)
		#	#myEnv.AppendUnique(LIBS = boost_regex.libraries)

		mySourceFiles = []
		objs = []

		if useCreg:
			myEnv.AppendUnique(CPPDEFINES = ['USING_CREG'])

			objs += skirmishAIObjsMainCREG
			objs += skirmishAIObjsCREG
		else:
			objs += skirmishAIObjsMain

		if needLegacyCPP:
			myEnv.AppendUnique(CPPPATH = ['Wrappers'])
			if useCreg:
				objs += skirmishAIObjsLegacyCPP_CREG
			else:
<<<<<<< HEAD
				objs += skirmishaiobjs_LegacyCpp
		if isCpp:
			buildList += wrapp_cppWrapper_cmd
			myEnv.AppendUnique(CPPPATH = ['Wrappers'])
			objs += skirmishaiobjs_CppWrapper
		if needsCUtils:
=======
				objs += skirmishAIObjsLegacyCPP

		if needCUtils:
>>>>>>> 62a9a603
			myEnv.AppendUnique(CPPPATH = ['Wrappers'])
			objs += skirmishAIObjsCUtils

		if useLua:
			objs += skirmishAIObjsLua


		cwdPrev = os.getcwd()
		os.chdir(myEnv['sourcedir'])
		mySourceFiles += filelist.get_source(myEnv, '.', ignore_builddir=False)
		myObjs = objs + [myEnv.SharedObject(source=f, target=os.path.join(env['builddir'], f[0] + myEnv['SHARED_OBJ_EXT'])) for f in mySourceFiles]

		os.chdir(cwdPrev)
		targetName = 'SkirmishAI'

		if env['platform'] != 'windows':
			targetName = 'lib' + targetName

		lib = myEnv.SharedLibrary(os.path.join(myEnv['builddir'], targetName), myObjs)

<<<<<<< HEAD
		buildList += [lib]
=======
		Alias(baseName, lib)     # Allow e.g. `scons JCAI' to compile just a skirmish AI.
		Alias('SkirmishAI', lib) # Allow `scons SkirmishAI' to compile all skirmishAIs.
		Default(lib)

>>>>>>> 62a9a603
		instList += [myEnv.Install(myEnv['installprefix'], lib)]
		if myEnv['strip']:
			myEnv.AddPostAction(lib, Action([['strip','$TARGET']]))

	# record data files (eg AIInfo.lua or config files) for installation
	source_data_dir = os.path.join(myEnv['sourcedir'], 'data')
	install_dir_verbatim(myEnv, myEnv['installprefix'], source_data_dir, instList)

	# build everything from this AI
	Alias(baseName, buildList)     # Allow e.g. `scons JCAI' to compile just a skirmish AI.
	Alias('SkirmishAI', buildList) # Allow `scons SkirmishAI' to compile all skirmish AIs.
	Default(buildList)

	# install everything from this AI
	Alias('install', instList)
	Alias('install-SkirmishAI', instList)
	Alias('install-' + baseName, instList)<|MERGE_RESOLUTION|>--- conflicted
+++ resolved
@@ -653,30 +653,9 @@
 ################################################################################
 ### Build Skirmish AI shared objects
 ################################################################################
-
 install_skirmishai_dir = os.path.join(skirmishai_env['installprefix'], skirmishai_env['datadir'], 'AI', 'Skirmish')
 
-
 # store shared ai objects so newer scons versions don't choke with
-<<<<<<< HEAD
-# *** Two environments with different actions were specified for the same target
-skirmishaiobjs_main = create_shared_objects(skirmishai_env, filelist.get_shared_skirmishAI_source(env), '-skirmishai')
-skirmishaiobjs_mainCregged = create_shared_objects(skirmishai_env, filelist.get_shared_skirmishAI_source(env), '-skirmishai_creg', ['USING_CREG'])
-skirmishaiobjs_creg = create_shared_objects(skirmishai_env, filelist.get_shared_skirmishAI_source_Creg(env), '-skirmishai_creg', ['USING_CREG'])
-skirmishaiobjs_LegacyCpp = create_shared_objects(skirmishai_env, filelist.get_shared_skirmishAI_source_LegacyCpp(env), '-skirmishai')
-skirmishaiobjs_LegacyCppCregged = create_shared_objects(skirmishai_env, filelist.get_shared_skirmishAI_source_LegacyCpp(env), '-skirmishai_creg', ['USING_CREG'])
-skirmishaiobjs_CppWrapper = create_shared_objects(skirmishai_env, filelist.get_shared_Wrapper_source(ai_env, 'Cpp'), '-skirmishai')
-skirmishaiobjs_CUtils = create_shared_objects(skirmishai_env, filelist.get_shared_Wrapper_source(ai_env, 'CUtils'), '-skirmishai')
-
-# Build
-skirmishai_exclude_list=['build', 'CSAI', 'TestABICAI', 'AbicWrappersTestAI']
-skirmishai_isLegacyCpp_list=['AAI', 'KAIK', 'RAI', 'NullLegacyCppAI', 'KAI', 'NTai', 'E323AI']
-skirmishai_isCpp_list=['CppTestAI']
-skirmishai_needCUtils_list=['AAI', 'KAIK', 'RAI', 'NullLegacyCppAI', 'KAI', 'NTai', 'E323AI']
-skirmishai_needCreg_list=['KAIK', 'KAI']
-skirmishai_needBoost_list=['NTai']
-skirmishai_isJava_list=['NullJavaAI', 'NullOOJavaAI']
-=======
 # "*** Two environments with different actions were specified for the same target"
 skirmishAIObjsMain           = create_shared_objects(skirmishai_env, filelist.get_shared_AILib_sources(env), '_SkirmishAI', [])
 skirmishAIObjsMainCREG       = create_shared_objects(skirmishai_env, filelist.get_shared_AILib_sources(env), '_SkirmishAI_CREG', ['USING_CREG'])
@@ -684,21 +663,21 @@
 skirmishAIObjsLegacyCPP      = create_shared_objects(skirmishai_env, filelist.get_shared_AILib_legacyCPP_sources(env), '_SkirmishAI', [])
 skirmishAIObjsLegacyCPP_CREG = create_shared_objects(skirmishai_env, filelist.get_shared_AILib_legacyCPP_sources(env), '_SkirmishAI_CREG', ['USING_CREG'])
 skirmishAIObjsLua            = create_shared_objects(skirmishai_env, filelist.get_shared_AILib_lua_sources(env), '_SkirmishAI_Lua', [])
+skirmishAIObjsCpp            = create_shared_objects(skirmishai_env, filelist.get_shared_Wrapper_source(ai_env, 'Cpp'), '_SkirmishAI')
 skirmishAIObjsCUtils         = create_shared_objects(skirmishai_env, filelist.get_shared_wrapper_source(ai_env, 'CUtils'), '_SkirmishAI', [])
 
 # which AIs need what to build
 skirmishai_exclude_list       = ['build', 'CSAI', 'TestABICAI', 'AbicWrappersTestAI']
 skirmishai_needLegacyCPP_list = ['AAI', 'KAIK', 'RAI', 'NullLegacyCppAI', 'KAI', 'NTai', 'E323AI', 'XAI']
+skirmishai_needCpp_list       = ['CppTestAI']
 skirmishai_needCUtils_list    = ['AAI', 'KAIK', 'RAI', 'NullLegacyCppAI', 'KAI', 'NTai', 'E323AI', 'XAI']
 skirmishai_needCREG_list      = ['KAIK', 'KAI']
 skirmishai_needBoost_list     = ['NTai']
 skirmishai_needLua_list       = ['XAI']
 skirmishai_isJava_list        = ['NullJavaAI', 'NullOOJavaAI']
 
->>>>>>> 62a9a603
-
 # generate the C++ Skirmish AI Wrapper sources if needed
-if (skirmishai_isCpp_list != []):
+if (skirmishai_needCpp_list != []):
 		# wrapp the Callback
 		awkScripts = []
 		awkScripts += ['wrappCallback.awk']
@@ -710,33 +689,24 @@
 		wrapp_cppWrapper = AWKExecutor(skirmishai_env, 'wrapp_callback', awkScripts, awkVars, awkInputFile, workDir = awkWorkDir)
 		wrapp_cppWrapper_cmd = wrapp_cppWrapper.createExecuteCommand()
 
+
 skirmishais_toBuild = filelist.list_skirmishAIs(skirmishai_env, exclude_list=skirmishai_exclude_list, include_interfaces = aiinterfaces_toBuild)
 
 for baseName in skirmishais_toBuild:
 	aiVersion = fetch_skirmishAi_version(baseName)
 	print "Found Skirmish AI: " + baseName + " " + aiVersion
-<<<<<<< HEAD
-	isLegacyCpp = baseName in skirmishai_isLegacyCpp_list
-	isCpp = baseName in skirmishai_isCpp_list
-	needsCUtils = baseName in skirmishai_needCUtils_list
-	useCreg = baseName in skirmishai_needCreg_list
-=======
 
 	needLegacyCPP = baseName in skirmishai_needLegacyCPP_list
+	needCpp = baseName in skirmishai_isCpp_list
 	needCUtils = baseName in skirmishai_needCUtils_list
 	useCreg = baseName in skirmishai_needCREG_list
->>>>>>> 62a9a603
 	useBoost = baseName in skirmishai_needBoost_list
 	useLua = baseName in skirmishai_needLua_list
 	isJava = baseName in skirmishai_isJava_list
 
 	myEnv = create_sub_interface(skirmishai_env, baseName)
 	myEnv['installprefix'] = os.path.join(myEnv['installprefix'], aiVersion)
-<<<<<<< HEAD
 	buildList = []
-=======
-
->>>>>>> 62a9a603
 	instList = []
 
 	# create the library
@@ -796,18 +766,14 @@
 			if useCreg:
 				objs += skirmishAIObjsLegacyCPP_CREG
 			else:
-<<<<<<< HEAD
-				objs += skirmishaiobjs_LegacyCpp
-		if isCpp:
+				objs += skirmishAIObjsLegacyCPP
+
+		if needCpp:
 			buildList += wrapp_cppWrapper_cmd
 			myEnv.AppendUnique(CPPPATH = ['Wrappers'])
-			objs += skirmishaiobjs_CppWrapper
+			objs += skirmishAIObjsCpp
+
 		if needsCUtils:
-=======
-				objs += skirmishAIObjsLegacyCPP
-
-		if needCUtils:
->>>>>>> 62a9a603
 			myEnv.AppendUnique(CPPPATH = ['Wrappers'])
 			objs += skirmishAIObjsCUtils
 
@@ -828,14 +794,7 @@
 
 		lib = myEnv.SharedLibrary(os.path.join(myEnv['builddir'], targetName), myObjs)
 
-<<<<<<< HEAD
 		buildList += [lib]
-=======
-		Alias(baseName, lib)     # Allow e.g. `scons JCAI' to compile just a skirmish AI.
-		Alias('SkirmishAI', lib) # Allow `scons SkirmishAI' to compile all skirmishAIs.
-		Default(lib)
-
->>>>>>> 62a9a603
 		instList += [myEnv.Install(myEnv['installprefix'], lib)]
 		if myEnv['strip']:
 			myEnv.AddPostAction(lib, Action([['strip','$TARGET']]))
