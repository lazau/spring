### Java AI Interface
#
# Global variables set in this file:
# * BUILD_Java_AIINTERFACE
# * Java_AIINTERFACE_VERS
# * Java_AIINTERFACE_TARGET
#
# Functions and macros defined in this file:
# * GetFirstSubDirName
# * CreateClasspath
# * ConcatClasspaths
# * IsMavenInstalled
# * IsMavenProject
# * FindManifestFile
# * ConfigureJavaSkirmishAI
#


################################################################################
### BEGINN: MACROS_AND_FUNCTIONS
# Define macros and functions to be used in this file and by Java Skirmish AIs

# Create empty files
macro    (CreateEmptyFiles fileList)
	foreach    (ftc ${fileList})
		if    (NOT EXISTS "${ftc}")
			file(WRITE "${ftc}" "")
		endif (NOT EXISTS "${ftc}")
	endforeach (ftc)
endmacro (CreateEmptyFiles fileList)

# Returns the name of the first sub-dir (in alphabetical descending order)
# under dir.
macro    (GetFirstSubDirName name_var dir)
	file(GLOB dirContent RELATIVE "${dir}" FOLLOW_SYMLINKS "${dir}/*")
	foreach    (dirPart ${dirContent})
		if    (IS_DIRECTORY "${dir}/${dirPart}")
			set(${name_var} ${dirPart})
			break()
		endif (IS_DIRECTORY "${dir}/${dirPart}")
	endforeach (dirPart)
endmacro (GetFirstSubDirName name_var dir)


# Recursively lists all JAR files in a given directory
# and concatenates them in a Java Classpath compatible way into a single string.
macro    (CreateClasspath classPath_var dir)
	file(GLOB_RECURSE ${classPath_var} FOLLOW_SYMLINKS "${dir}/*.jar")
	# Make sure we use the correct path delimitter for the compiling system
	string(REPLACE ";" "${PATH_DELIM}" ${classPath_var} "${${classPath_var}}")
endmacro (CreateClasspath classPath_var dir)


# Concatenates an arbritrary number of Java ClassPaths (may be empty).
function    (ConcatClasspaths resultingCP_var)
	set(${resultingCP_var} "")
	foreach    (cpPart ${ARGN})
		set(${resultingCP_var} "${${resultingCP_var}}${cpPart}${PATH_DELIM}")
	endforeach (cpPart)
	string(REGEX REPLACE "${PATH_DELIM}\$" "" ${resultingCP_var} "${${resultingCP_var}}")
	set(${resultingCP_var} "${${resultingCP_var}}" PARENT_SCOPE)
endfunction (ConcatClasspaths)

# Checks if maven is installed by executing "mvn --version"
# and checking the return value (0 == "is installed").
# The result variable will be set to TRUE or FALSE
function    (IsMavenInstalled result_var)
	set(${result_var} FALSE)
	execute_process(COMMAND "mvn" "--version"
			WORKING_DIRECTORY ${CMAKE_CURRENT_SOURCE_DIR}
			RESULT_VARIABLE MVN_RET
			OUTPUT_QUIET ERROR_QUIET)
	if    ("${MVN_RET}" MATCHES "0")
		set(${result_var} TRUE)
	endif ("${MVN_RET}" MATCHES "0")
	set(${result_var} "${${result_var}}" PARENT_SCOPE)
endfunction (IsMavenInstalled)

# Checks if a given directory is the root of a Maven project.
# The result variable will be set to TRUE or FALSE
function    (IsMavenProject dirToCheck result_var)
	set(${result_var} FALSE)
	if    (EXISTS "${dirToCheck}/pom.xml")
		set(${result_var} TRUE)
	endif (EXISTS "${dirToCheck}/pom.xml")
	set(${result_var} "${${result_var}}" PARENT_SCOPE)
endfunction (IsMavenProject)

# Look for a manifest.mf file in a few specific sub-dirs.
# This could be done with a simple find_file call,
# but that strangely does not find the file under win32,
# so we use this workaround
function    (FindManifestFile srcDir result_var)
	set(manifestSubdirs
		"/src/main/resources/META-INF/"
		"/src/"
		"/")
	set(${result_var} "${result_var}-NOTFOUND")
	if     (CMAKE_HOST_WIN32)
		foreach(subDir_var ${manifestSubdirs})
			if     (EXISTS "${srcDir}${subDir_var}manifest.mf")
				set(${result_var} "${srcDir}${subDir_var}manifest.mf")
				break()
			endif  (EXISTS "${srcDir}${subDir_var}manifest.mf")
		endforeach(subDir_var)
	else   (CMAKE_HOST_WIN32)
		find_file(${result_var}
			NAMES "manifest.mf" "MANIFEST.MF"
			PATHS "${srcDir}"
			PATH_SUFFIXES ${manifestSubdirs}
			NO_DEFAULT_PATH)
	endif  (CMAKE_HOST_WIN32)
	set(${result_var} ${${result_var}} PARENT_SCOPE)
endfunction (FindManifestFile)

# Java Skirmish AI configuration macro.
# This will be called from Java AIs at AI/Skirmish/*/CMakeLists.txt.
# If Maven is installed, and
macro    (ConfigureJavaSkirmishAI)
	# Assemble meta data
	set(myDir            "${CMAKE_CURRENT_SOURCE_DIR}")
	GetLastPathPart(dirName ${myDir})
	set(myName          "${dirName}")
	set(myJarFile       "SkirmishAI")
	set(myBinJarFile    "${myJarFile}.jar")
	set(mySrcJarFile    "${myJarFile}-src.jar")
	set(myJLibDir       "${myDir}/data/jlib")
	GetVersionFromFile(myVersion "${myDir}/VERSION")
	set(myTarget        "${myName}")
	set(myInstLibsDir   "${SKIRMISH_AI_LIBS}/${myName}/${myVersion}")
	set(myInstDataDir   "${SKIRMISH_AI_DATA}/${myName}/${myVersion}")
	# CMAKE_CURRENT_BINARY_DIR: .../spring-build-dir/AI/Skirmish/${myName}
	set(myBuildDir      "${CMAKE_CURRENT_BINARY_DIR}")

	# Check if the user wants to compile the AI
	if    (BUILD_Java_AIINTERFACE AND NOT myName MATCHES "${AI_EXCLUDE_REGEX}")
		set(BUILD_THIS_SKIRMISHAI TRUE)
	else  (BUILD_Java_AIINTERFACE AND NOT myName MATCHES "${AI_EXCLUDE_REGEX}")
		set(BUILD_THIS_SKIRMISHAI FALSE)
		message("warning: ${myName} Skirmish AI will not be built!")
	endif (BUILD_Java_AIINTERFACE AND NOT myName MATCHES "${AI_EXCLUDE_REGEX}")

	# Compile and install
	if    (BUILD_THIS_SKIRMISHAI)
		IsMavenInstalled(isMavenInstalled)
		IsMavenProject(${myDir} isMavenProject)
		set(configureMavenProject FALSE)
		if    (isMavenProject)
			if    (isMavenInstalled)
				set(configureMavenProject TRUE)
			else  (isMavenInstalled)
				message("Warning: Java AI with Maven Project file found, but Maven 2 not installed: Using default configuration.")
			endif (isMavenInstalled)
		endif (isMavenProject)

		set(configString "default")
		if    (configureMavenProject)
			set(configString "Maven")
		endif (configureMavenProject)
		SkirmishAIMessage(STATUS "Found Skirmish AI: ${myName} ${myVersion} (config: ${configString})")

		if    (configureMavenProject)
			# The Maven Project has to make sure these files get created:
			# ${my.build.dir}/SkirmishAI.jar
			# ${my.build.dir}/SkirmishAI-src.jar (optional)
			file(RELATIVE_PATH myBuildDirRel "${myDir}" "${myBuildDir}")
			set(MVN_ATTRIBUTES
				"-P" "as-spring-subproject,!stand-alone" # disable default profile & enable special profile
				"-Djava.ai.int.src.dir=${SOURCE_ROOT_Java_AIINTERFACE}"
				"-Djava.ai.int.build.dir=${BUILD_ROOT_Java_AIINTERFACE}"
				"-Dmy.build.dir=${myBuildDirRel}"
				"-Dmy.version=${myVersion}"
				"--batch-mode" # Run in non-interactive (batch) mode
				)
			if    (NOT CMAKE_VERBOSE_MAKEFILE)
				set(MVN_ATTRIBUTES ${MVN_ATTRIBUTES}
					"--quiet"  # Quiet output - only show errors
					)
			endif (NOT CMAKE_VERBOSE_MAKEFILE)
			set(MVN_PHASE "package")
			#set(MVN_PHASE "help:effective-pom") # use this for debug purposes
			add_custom_target(${myTarget} ALL
					DEPENDS ${Java_AIINTERFACE_TARGET}
					COMMAND "mvn" "${MVN_PHASE}" ${MVN_ATTRIBUTES}
					WORKING_DIRECTORY "${myDir}"
					COMMENT "  Running ${MVN_PHASE} phase of ${myName} Maven Project" VERBATIM)
		else  (configureMavenProject)
			if     (EXISTS "${myDir}/src/main/java")
				# default Maven java source dir path
				set(mySourceDir          "${myDir}/src/main/java")
			elseif (EXISTS "${myDir}/src")
				# simple java source dir path
				set(mySourceDir          "${myDir}/src")
			else   (EXISTS "${myDir}/src/main/java")
				message(SEND_ERROR "No sources dir found for Skirmish AI: ${myName}")
			endif  (EXISTS "${myDir}/src/main/java")
			# If main Java package is "my.ai.pkg", this has to be set to "my".
			GetFirstSubDirName(firstSrcSubDir ${mySourceDir})
			set(myJavaPkgFirstPart       "${firstSrcSubDir}")

			# Assemble additional meta data
			set(mySourceTarget  "${myTarget}-SRC")
			set(myJavaBuildDir  "${myBuildDir}/classes")

			# Create our full Java class-path
			CreateClasspath(myJavaLibs ${myJLibDir})
			ConcatClasspaths(myClassPath "${CLASSPATH_Java_AIINTERFACE}" "${myJavaLibs}")

			# Create a list of all the AIs source files
			file(GLOB_RECURSE mySources RELATIVE "${mySourceDir}" FOLLOW_SYMLINKS "${mySourceDir}/*.java")

			# Locate the manifest file
			FindManifestFile("${myDir}" myManifestFile)
			if    (myManifestFile)
				set(myBinJarArgs "cmf" "${myManifestFile}")
			else  (myManifestFile)
				set(myBinJarArgs "cf")
			endif (myManifestFile)

			# Compile and pack the library
			# needed by javac
			file(MAKE_DIRECTORY "${myJavaBuildDir}")
			add_custom_target(${myTarget} ALL
				DEPENDS ${Java_AIINTERFACE_TARGET}
				COMMAND "${JAVA_COMPILE}"
					"${JAVA_COMPILE_FLAG_CONDITIONAL}"
					"-cp" "${myClassPath}"
					"-d" "${myJavaBuildDir}"
					${mySources}
				COMMAND "${JAVA_ARCHIVE}"
					${myBinJarArgs} "${myBuildDir}/${myBinJarFile}"
					"-C" "${myJavaBuildDir}" "${myJavaPkgFirstPart}"
				WORKING_DIRECTORY "${mySourceDir}"
				COMMENT "  Creating library ${myBinJarFile}" VERBATIM)

			# Pack the sources
			add_custom_target(${mySourceTarget} ALL
				COMMAND "${JAVA_ARCHIVE}"
					"cf" "${myBuildDir}/${mySrcJarFile}"
					"-C" "${mySourceDir}" "${myJavaPkgFirstPart}"
				WORKING_DIRECTORY "${mySourceDir}"
				COMMENT "  Creating sources archive ${mySrcJarFile}" VERBATIM)
		endif (configureMavenProject)

		# Install the data files
		install(DIRECTORY "${myDir}/data/"               DESTINATION ${myInstDataDir})
		# Install the library
		install(FILES    "${myBuildDir}/${myBinJarFile}" DESTINATION ${myInstDataDir})
		# Install the sources archive (optional)
		install(FILES    "${myBuildDir}/${mySrcJarFile}" DESTINATION ${myInstDataDir}/jlib OPTIONAL)
		if     (EXISTS "${myBuildDir}/jlib")
			# Install libraries generated/downloaded during buildtime
			install(DIRECTORY "${myBuildDir}/jlib/"      DESTINATION ${myInstDataDir}/jlib)
		endif  (EXISTS "${myBuildDir}/jlib")
	endif (BUILD_THIS_SKIRMISHAI)
endmacro (ConfigureJavaSkirmishAI)


### END: MACROS_AND_FUNCTIONS
################################################################################


set(myName               "Java")
set(myDir                "${CMAKE_CURRENT_SOURCE_DIR}")
set(myNativeSourceDirRel "src/main/native")
set(myJavaSourceDirRel   "src/main/java")
set(myPkgFirstPart       "com")
set(myPkg                "${myPkgFirstPart}/springrts/ai")


# Check if the user wants to compile the interface
if    ("${AI_TYPES}" STREQUAL "ALL" OR "${AI_TYPES}" STREQUAL "JAVA")
	set(AI_TYPES_JAVA TRUE)
else  ("${AI_TYPES}" STREQUAL "ALL" OR "${AI_TYPES}" STREQUAL "JAVA")
	set(AI_TYPES_JAVA FALSE)
endif ("${AI_TYPES}" STREQUAL "ALL" OR "${AI_TYPES}" STREQUAL "JAVA")


# Look for dependencies, but only if the user wants to build the interface
if    (AI_TYPES_JAVA)
	if    (NOT JAVA_FOUND)
		set(JAVA_FIND_QUIETLY TRUE)
		FIND_PACKAGE(JavaExtended) # Note: this is not the CMake built-in FindJava
		SetGlobal(JAVA_COMPILE_FLAG_CONDITIONAL ${JAVA_COMPILE_FLAG_CONDITIONAL})
	endif (NOT JAVA_FOUND)
	if    (MINGW)
		set (JNI_FOUND TRUE)
	else  (MINGW)
		# this hack is needed for FindJNI.cmake to use the JDK we want it to use,
		# as otherwise it might not find one at all (eg. in the case of OpenJDK)
		if    ( NOT ENV{JAVA_HOME} AND JAVA_HOME )
			SET(ENV{JAVA_HOME} "${JAVA_HOME}")
		endif ( NOT ENV{JAVA_HOME} AND JAVA_HOME )
		FIND_PACKAGE(JNI)
		if (JAVA_INCLUDE_PATH)
			set (JNI_FOUND TRUE)
			include_directories(${JAVA_INCLUDE_PATH} ${JAVA_INCLUDE_PATH2} ${JNI_INCLUDE_DIRS})
		else (JAVA_INCLUDE_PATH)
			set (JNI_FOUND FALSE)
			message ("warning: No Java includes found!")
		endif (JAVA_INCLUDE_PATH)
	endif (MINGW)
endif (AI_TYPES_JAVA)


# Check if dependencies of the interface are met
if    (AI_TYPES_JAVA AND JNI_FOUND AND JAVA_FOUND AND EXISTS ${myDir} AND EXISTS ${myDir}/bin)
	SetGlobal(BUILD_${myName}_AIINTERFACE TRUE)
else  (AI_TYPES_JAVA AND JNI_FOUND AND JAVA_FOUND AND EXISTS ${myDir} AND EXISTS ${myDir}/bin)
	SetGlobal(BUILD_${myName}_AIINTERFACE FALSE)
	message("warning: Java AI Interface will not be built!")
endif (AI_TYPES_JAVA AND JNI_FOUND AND JAVA_FOUND AND EXISTS ${myDir} AND EXISTS ${myDir}/bin)


# Build
if    (BUILD_${myName}_AIINTERFACE)
	GetVersionFromFile(myVersion ${myDir}/VERSION)
	set(myTarget      "${myName}-AIInterface")
	set(myInstLibsDir ${AI_INTERFACES_LIBS}/${myName}/${myVersion})
	set(myInstDataDir ${AI_INTERFACES_DATA}/${myName}/${myVersion})
	MakeAbsolute(myNativeSourceDir "${myDir}" "${myNativeSourceDirRel}")
	MakeAbsolute(myJavaSourceDir   "${myDir}" "${myJavaSourceDirRel}")

	AIInterfaceMessage(STATUS "Found AI Interface: ${myTarget} ${myVersion}")

	SetGlobal(${myName}_AIINTERFACE_VERS   ${myVersion})
	SetGlobal(${myName}_AIINTERFACE_TARGET ${myTarget})

<<<<<<< HEAD
=======
	# build the native part
	GetNativeSourcesRecursive(myNativeSources ${myNativeSourceDir} "")
	if    (MINGW)
		# It is important that this is used instead of the one
		# from the installed JDK, as the jni_md.h is in here too,
		# and this file contians OS (win32) specific information.
		include_directories(BEFORE ${MINGWLIBS}/include/java)
	endif (MINGW)
	include_directories(BEFORE ${rts}/lib/streflop)
	add_library(${myTarget} MODULE ${myNativeSources} ${ai_common_SRC} ${CUtils_SRC})
	target_link_libraries(${myTarget} streflop)
	set_target_properties(${myTarget} PROPERTIES COMPILE_FLAGS "-DUSING_STREFLOP")
	set_target_properties(${myTarget} PROPERTIES OUTPUT_NAME   "AIInterface")
>>>>>>> a20e3f88

	# Init some vars
	# --------------
	if    (CMAKE_HOST_WIN32)
		set(AWK_COMMAND "${MINGWLIBS}/bin/awk.exe")
	else  (CMAKE_HOST_WIN32)
		set(AWK_COMMAND "awk")
	endif (CMAKE_HOST_WIN32)
	set(myGenerateTarget           "${myTarget}-generateClb")
	set(myAwkScriptsDir            "${myDir}/bin")
	set(commonAwkScriptsDir        "${CMAKE_SOURCE_DIR}/AI/Wrappers/CUtils/bin")
	set(myBuildDir                 "${CMAKE_CURRENT_BINARY_DIR}")
	set(springSourceDir            "${PROJECT_SOURCE_DIR}")
	set(springAIInterfaceSourceDir "${springSourceDir}/rts/ExternalAI/Interface")
	set(myJavaBuildDir             "${myBuildDir}/classes")
	set(myJarFile                  "AIInterface")
	set(myBinJarFile               "${myJarFile}.jar")
	set(mySrcJarFile               "${myJarFile}-src.jar")
	set(myGeneratedSourceDir       "${myBuildDir}/src-generated/main")
	set(myJavaGeneratedSourceDir   "${myGeneratedSourceDir}/java")
	set(myNativeGeneratedSourceDir "${myGeneratedSourceDir}/native")
	set(myJLibDir                  "${myDir}/data/jlib")
	#set(myJavaLibs                 "${myJLibDir}/jna/jna.jar${PATH_DELIM}${myJLibDir}/vecmath.jar")
	CreateClasspath(myJavaLibs ${myJLibDir})
	set(myClassPath                ".${PATH_DELIM}${myJavaLibs}${PATH_DELIM}${myJavaSourceDir}")

	# Used by Java Skirmish AIs
	SetGlobal(SOURCE_ROOT_${myName}_AIINTERFACE "${myDir}")
	SetGlobal(BUILD_ROOT_${myName}_AIINTERFACE  "${myBuildDir}")
	SetGlobal(CLASSPATH_${myName}_AIINTERFACE   "${myJavaLibs}${PATH_DELIM}${myBuildDir}/${myBinJarFile}")


	# Generate sources
	# ----------------

	# We have to create these directories, cause otherwise the AWK scripts
	# for generating the source code will not work
	file(REMOVE_RECURSE "${myGeneratedSourceDir}")
	file(MAKE_DIRECTORY "${myNativeGeneratedSourceDir}")
	file(MAKE_DIRECTORY "${myJavaGeneratedSourceDir}/${myPkg}/event")
	file(MAKE_DIRECTORY "${myJavaGeneratedSourceDir}/${myPkg}/command")
	file(MAKE_DIRECTORY "${myJavaGeneratedSourceDir}/${myPkg}/oo")
	# needed by javac
	file(MAKE_DIRECTORY "${myJavaBuildDir}")

	# This will always be built. from CMake docu:
	# "add_custom_target is ALWAYS CONSIDERED OUT OF DATE"
	add_custom_target(${myGenerateTarget} ALL
		#OUTPUT "${myJavaGeneratedSourceDir}/${myPkg}/AICallback.java"
		COMMAND "${AWK_COMMAND}"
		"-v" "SPRING_SOURCE_DIR=${springSourceDir}"
		"-v" "INTERFACE_SOURCE_DIR=${myJavaSourceDir}"
		"-v" "GENERATED_SOURCE_DIR=${myGeneratedSourceDir}"
		"-f" "${myAwkScriptsDir}/jna_wrappCallback.awk"
		"-f" "${commonAwkScriptsDir}/common.awk"
		"-f" "${commonAwkScriptsDir}/commonDoc.awk"
		"${springAIInterfaceSourceDir}/SSkirmishAICallback.h"
		DEPENDS "${springAIInterfaceSourceDir}/SSkirmishAICallback.h"
		WORKING_DIRECTORY "${myAwkScriptsDir}"
		COMMENT "  Generating Java AI Callback source files ..." VERBATIM)

	add_custom_command(TARGET ${myGenerateTarget} POST_BUILD
		#OUTPUT "${myJavaGeneratedSourceDir}/${myPkg}/event/*.java"
		COMMAND "${AWK_COMMAND}" ARGS
		"-v" "SPRING_SOURCE_DIR=${springSourceDir}"
		"-v" "INTERFACE_SOURCE_DIR=${myJavaSourceDir}"
		"-v" "GENERATED_SOURCE_DIR=${myGeneratedSourceDir}"
		"-f" "${myAwkScriptsDir}/jna_wrappEvents.awk"
		"-f" "${commonAwkScriptsDir}/common.awk"
		"-f" "${commonAwkScriptsDir}/commonDoc.awk"
		"${springAIInterfaceSourceDir}/AISEvents.h"
		WORKING_DIRECTORY "${myAwkScriptsDir}"
		COMMENT "  Generating Java AI Event source files ..." VERBATIM)

	add_custom_command(TARGET ${myGenerateTarget} POST_BUILD
		#OUTPUT "${myJavaGeneratedSourceDir}/${myPkg}/command/*.java"
		COMMAND "${AWK_COMMAND}" ARGS
		"-v" "SPRING_SOURCE_DIR=${springSourceDir}"
		"-v" "INTERFACE_SOURCE_DIR=${myJavaSourceDir}"
		"-v" "GENERATED_SOURCE_DIR=${myGeneratedSourceDir}"
		"-f" "${myAwkScriptsDir}/jna_wrappCommands.awk"
		"-f" "${commonAwkScriptsDir}/common.awk"
		"-f" "${commonAwkScriptsDir}/commonDoc.awk"
		"${springAIInterfaceSourceDir}/AISCommands.h"
		WORKING_DIRECTORY "${myAwkScriptsDir}"
		COMMENT "  Generating Java AI Command source files ..." VERBATIM)

	add_custom_command(TARGET ${myGenerateTarget} POST_BUILD
		#DEPENDS "${myJavaGeneratedSourceDir}/${myPkg}/AICallback.java"
		#OUTPUT "${myJavaGeneratedSourceDir}/${myPkg}/oo/*.java"
		COMMAND "${AWK_COMMAND}" ARGS
		"-v" "SPRING_SOURCE_DIR=${springSourceDir}"
		"-v" "INTERFACE_SOURCE_DIR=${myJavaSourceDir}"
		"-v" "GENERATED_SOURCE_DIR=${myGeneratedSourceDir}"
		"-f" "${myAwkScriptsDir}/java_wrappCallbackOO.awk"
		"-f" "${commonAwkScriptsDir}/common.awk"
		"-f" "${commonAwkScriptsDir}/commonDoc.awk"
		"-f" "${commonAwkScriptsDir}/commonOOCallback.awk"
		"${myJavaGeneratedSourceDir}/${myPkg}/AICallback.java"
		WORKING_DIRECTORY "${myAwkScriptsDir}"
		COMMENT "  Generating Java AI OO Callback source files ..." VERBATIM)

	# We can not auto generate this list,
	# as these files do not yet exist during configure stage
	# The files in this list have to depend on all other hand-written
	# and generated source files of the Java interface
	set(JAVA_GENERATED_SOURCES
		"${myJavaGeneratedSourceDir}/${myPkg}/oo/OOAICallback.java"
		"${myJavaGeneratedSourceDir}/${myPkg}/oo/OOAIFactory.java"
		"${myJavaGeneratedSourceDir}/${myPkg}/oo/AbstractOOAI.java")
	set(NATIVE_GENERATED_SOURCES
		"${myNativeGeneratedSourceDir}/FunctionPointerBridge.c")


	# Build the native part
	# ---------------------
	GetNativeSourcesRecursive(myNativeSources ${myNativeSourceDir} "")
	# Create empty generated source files if none are generated yet,
	# for CMake to find them in add_library().
	CreateEmptyFiles(${NATIVE_GENERATED_SOURCES})
	if    (MINGW)
		# It is important that this is used instead of the one
		# from the installed JDK, as the jni_md.h is in here too,
		# and this file contians OS (win32) specific information.
		include_directories(BEFORE ${MINGWLIBS}/include/java)
	endif (MINGW)
	include_directories(BEFORE "${rts}/lib/streflop" "${myNativeSourceDir}" "${myNativeGeneratedSourceDir}")
	add_library(${myTarget} MODULE ${myNativeSources} ${NATIVE_GENERATED_SOURCES} ${ai_common_SRC} ${CUtils_SRC})
	add_dependencies(${myTarget} ${myTarget}-generateClb)
	install(TARGETS ${myTarget} DESTINATION ${myDataDir})
	target_link_libraries(${myTarget} streflop)
	set_target_properties(${myTarget} PROPERTIES COMPILE_FLAGS "-DUSING_STREFLOP")
	set_target_properties(${myTarget} PROPERTIES OUTPUT_NAME   "AIInterface")


	# Build the java part
	# -------------------
	add_custom_command(TARGET ${myTarget} POST_BUILD
		#OUTPUT "${myJavaBuildDir}/*.class"
		DEPENDS "${myJavaGeneratedSourceDir}/${myPkg}/*.java"
		DEPENDS "${myJavaGeneratedSourceDir}/${myPkg}/event/*.java"
		DEPENDS "${myJavaGeneratedSourceDir}/${myPkg}/command/*.java"
		DEPENDS "${myJavaGeneratedSourceDir}/${myPkg}/oo/*.java"
		COMMAND "${JAVA_COMPILE}" ARGS
		"${JAVA_COMPILE_FLAG_CONDITIONAL}"
		"-cp" "${myClassPath}"
		"-d" "${myJavaBuildDir}"
		${JAVA_GENERATED_SOURCES}
		WORKING_DIRECTORY "${myJavaGeneratedSourceDir}"
		COMMENT "  Compiling Java sources ..." VERBATIM)

	add_custom_command(TARGET ${myTarget} POST_BUILD
		#DEPENDS "${myJavaBuildDir}/*.class"
		COMMAND "${JAVA_ARCHIVE}" ARGS
		"cmf" "${myJavaSourceDir}/manifest.mf" "${myBuildDir}/${myBinJarFile}"
		"-C" "${myJavaBuildDir}" "${myPkgFirstPart}"
		WORKING_DIRECTORY "${myBuildDir}"
		COMMENT "  Creating Java interface library ${myBinJarFile} ..." VERBATIM)

	add_custom_command(TARGET ${myTarget} POST_BUILD
		COMMAND "${JAVA_ARCHIVE}" ARGS
		"cf" "${myBuildDir}/${mySrcJarFile}"
		"-C" "${myJavaSourceDir}" "${myPkgFirstPart}"
		WORKING_DIRECTORY "${myBuildDir}"
		COMMENT "  Creating Java interface source archive ${mySrcJarFile} ..." VERBATIM)
	add_custom_command(TARGET ${myTarget} POST_BUILD
		#DEPENDS "${myJavaGeneratedSourceDir}/${myPkg}/event/*.java"
		#DEPENDS "${myJavaGeneratedSourceDir}/${myPkg}/command/*.java"
		#DEPENDS "${myJavaGeneratedSourceDir}/${myPkg}/oo/*.java"
		COMMAND "${JAVA_ARCHIVE}" ARGS
		"uf" "${myBuildDir}/${mySrcJarFile}"
		"-C" "${myJavaGeneratedSourceDir}" "${myPkgFirstPart}"
		WORKING_DIRECTORY "${myBuildDir}"
		COMMENT "  Updating Java interface source archive ${mySrcJarFile} with generated sources ..." VERBATIM)

	# Install the native library
	install(TARGETS   ${myTarget} DESTINATION ${myInstLibsDir})
	# Install the data files
	install(DIRECTORY "${myDir}/data/" DESTINATION ${myInstLibsDir} FILES_MATCHING PATTERN REGEX "InterfaceInfo\\.lua$")
	install(DIRECTORY "${myDir}/data/" DESTINATION ${myInstDataDir} FILES_MATCHING PATTERN REGEX "InterfaceInfo\\.lua$" EXCLUDE PATTERN "*")
	# Install the library
	install(FILES     "${myBuildDir}/${myBinJarFile}"  DESTINATION ${myInstDataDir})
	# Install the sources archive
	install(FILES     "${myBuildDir}/${mySrcJarFile}"  DESTINATION ${myInstDataDir}/jlib)
endif (BUILD_${myName}_AIINTERFACE)<|MERGE_RESOLUTION|>--- conflicted
+++ resolved
@@ -326,22 +326,6 @@
 	SetGlobal(${myName}_AIINTERFACE_VERS   ${myVersion})
 	SetGlobal(${myName}_AIINTERFACE_TARGET ${myTarget})
 
-<<<<<<< HEAD
-=======
-	# build the native part
-	GetNativeSourcesRecursive(myNativeSources ${myNativeSourceDir} "")
-	if    (MINGW)
-		# It is important that this is used instead of the one
-		# from the installed JDK, as the jni_md.h is in here too,
-		# and this file contians OS (win32) specific information.
-		include_directories(BEFORE ${MINGWLIBS}/include/java)
-	endif (MINGW)
-	include_directories(BEFORE ${rts}/lib/streflop)
-	add_library(${myTarget} MODULE ${myNativeSources} ${ai_common_SRC} ${CUtils_SRC})
-	target_link_libraries(${myTarget} streflop)
-	set_target_properties(${myTarget} PROPERTIES COMPILE_FLAGS "-DUSING_STREFLOP")
-	set_target_properties(${myTarget} PROPERTIES OUTPUT_NAME   "AIInterface")
->>>>>>> a20e3f88
 
 	# Init some vars
 	# --------------
@@ -471,7 +455,6 @@
 	include_directories(BEFORE "${rts}/lib/streflop" "${myNativeSourceDir}" "${myNativeGeneratedSourceDir}")
 	add_library(${myTarget} MODULE ${myNativeSources} ${NATIVE_GENERATED_SOURCES} ${ai_common_SRC} ${CUtils_SRC})
 	add_dependencies(${myTarget} ${myTarget}-generateClb)
-	install(TARGETS ${myTarget} DESTINATION ${myDataDir})
 	target_link_libraries(${myTarget} streflop)
 	set_target_properties(${myTarget} PROPERTIES COMPILE_FLAGS "-DUSING_STREFLOP")
 	set_target_properties(${myTarget} PROPERTIES OUTPUT_NAME   "AIInterface")
