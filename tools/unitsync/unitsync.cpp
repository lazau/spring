#include "StdAfx.h"
#include "unitsync.h"

#include <algorithm>
#include <string>
#include <vector>
#include <set>

// shared with spring:
#include "LuaInclude.h"
#include "FileSystem/ArchiveFactory.h"
#include "FileSystem/ArchiveScanner.h"
#include "FileSystem/FileHandler.h"
#include "FileSystem/VFSHandler.h"
#include "Game/GameVersion.h"
#include "Lua/LuaParser.h"
#include "Map/MapParser.h"
#include "Map/SMF/SmfMapFile.h"
#include "ConfigHandler.h"
#include "FileSystem/FileSystem.h"
#include "Rendering/Textures/Bitmap.h"
#include "Sim/Misc/SideParser.h"
#include "ExternalAI/Interface/aidefines.h"
#include "ExternalAI/Interface/SSAILibrary.h"
#include "System/Exceptions.h"
#include "System/LogOutput.h"
#include "System/Util.h"
#include "System/exportdefines.h"
#include "System/Info.h"
#include "System/Option.h"


// unitsync only:
#include "LuaParserAPI.h"
#include "Syncer.h"

using std::string;

//////////////////////////
//////////////////////////

static CLogSubsystem LOG_UNITSYNC("unitsync", true);

//This means that the DLL can only support one instance. Don't think this should be a problem.
static CSyncer* syncer;

static bool logOutputInitialised=false;
// I'd rather not include globalstuff
#define SQUARE_SIZE 8


#ifdef WIN32
BOOL CALLING_CONV DllMain(HINSTANCE hInst, DWORD dwReason, LPVOID lpReserved)
{
	return TRUE;
}
#endif


//////////////////////////
//////////////////////////

// function argument checking

static void CheckInit()
{
	if (!archiveScanner || !vfsHandler)
		throw std::logic_error("Unitsync not initialized. Call Init first.");
}

static void _CheckNull(void* condition, const char* name)
{
	if (!condition)
		throw std::invalid_argument("Argument " + string(name) + " may not be null.");
}

static void _CheckNullOrEmpty(const char* condition, const char* name)
{
	if (!condition || *condition == 0)
		throw std::invalid_argument("Argument " + string(name) + " may not be null or empty.");
}

static void _CheckBounds(int index, int size, const char* name)
{
	if (index < 0 || index >= size)
		throw std::out_of_range("Argument " + string(name) + " out of bounds. Index: " +
		                         IntToString(index) + " Array size: " + IntToString(size));
}

static void _CheckPositive(int value, const char* name)
{
	if (value <= 0)
		throw std::out_of_range("Argument " + string(name) + " must be positive.");
}

#define CheckNull(arg)         _CheckNull((arg), #arg)
#define CheckNullOrEmpty(arg)  _CheckNullOrEmpty((arg), #arg)
#define CheckBounds(arg, size) _CheckBounds((arg), (size), #arg)
#define CheckPositive(arg)     _CheckPositive((arg), #arg);

//////////////////////////
//////////////////////////

// error handling

static string lastError;

static void _SetLastError(string err)
{
	logOutput.Prints(LOG_UNITSYNC, "error: " + err);
	lastError = err;
}

#define SetLastError(str) \
	_SetLastError(string(__FUNCTION__) + ": " + (str))

#define UNITSYNC_CATCH_BLOCKS \
	catch (const std::exception& e) { \
		SetLastError(e.what()); \
	} \
	catch (...) { \
		SetLastError("an unknown exception was thrown"); \
	}

//////////////////////////
//////////////////////////

// Helper class for loading a map archive temporarily

class ScopedMapLoader {
	public:
		ScopedMapLoader(const string& mapName) : oldHandler(vfsHandler)
		{
			CFileHandler f("maps/" + mapName);
			if (f.FileExists()) {
				return;
			}

			vfsHandler = new CVFSHandler();

			const vector<string> ars = archiveScanner->GetArchivesForMap(mapName);
			vector<string>::const_iterator it;
			for (it = ars.begin(); it != ars.end(); ++it) {
				vfsHandler->AddArchive(*it, false);
			}
		}

		~ScopedMapLoader()
		{
			if (vfsHandler != oldHandler) {
				delete vfsHandler;
				vfsHandler = oldHandler;
			}
		}

	private:
		CVFSHandler* oldHandler;
};

//////////////////////////
//////////////////////////

/** @addtogroup unitsync_api
	@{ */

/**
 * @brief Retrieve next error in queue of errors and removes this error from queue
 * @return An error message, or NULL if there are no more errors in the queue
 *
 * Use this method to get a (short) description of errors that occurred in any
 * other unitsync methods. Call this in a loop until it returns NULL to get all
 * errors.
 *
 * The error messages may be varying in detail etc.; nothing is guaranteed about
 * them, not even whether they have terminating newline or not.
 *
 * Example:
 *		@code
 *		const char* err;
 *		while ((err = GetNextError()) != NULL)
 *			printf("unitsync error: %s\n", err);
 *		@endcode
 */
EXPORT(const char*) GetNextError()
{
	try {
		// queue is only 1 element long now for simplicity :-)

		if (lastError.empty()) return NULL;

		string err = lastError;
		lastError.clear();
		return GetStr(err);
	}
	UNITSYNC_CATCH_BLOCKS;

	// Oops, can't even return errors anymore...
	// Returning anything but NULL might cause infinite loop in lobby client...
	//return __FUNCTION__ ": fatal error: an exception was thrown in GetNextError";
	return NULL;
}


/**
 * @brief Retrieve the version of Spring this unitsync was compiled with
 * @return The Spring/unitsync version string
 *
 * Returns a const char* string specifying the version of spring used to build this library with.
 * It was added to aid in lobby creation, where checks for updates to spring occur.
 */
EXPORT(const char*) GetSpringVersion()
{
	return GetStr(SpringVersion::Get());
}


/**
 * @brief Creates a messagebox with said message
 * @param p_szMessage string holding the message
 *
 * Creates a messagebox with the title "Message from DLL", an OK button, and the specified message
 */
EXPORT(void) Message(const char* p_szMessage)
{
	try {
		logOutput.Print(LOG_UNITSYNC, "Message from DLL: %s\n", p_szMessage);
#ifdef WIN32
		MessageBox(NULL, p_szMessage, "Message from DLL", MB_OK);
#else
		// this may cause message to be printed on console twice, if StdoutDebug is on
		fprintf(stderr, "unitsync: Message from DLL: %s\n", p_szMessage);
#endif
	}
	UNITSYNC_CATCH_BLOCKS;
}


static void _UnInit()
{
	lpClose();

	FileSystemHandler::Cleanup();

	if ( syncer )
	{
		SafeDelete(syncer);
		logOutput.Print(LOG_UNITSYNC, "deinitialized");
	}
}


/**
 * @brief Uninitialize the unitsync library
 *
 * also resets the config handler
 */
EXPORT(void) UnInit()
{
	try {
		_UnInit();
		ConfigHandler::Deallocate();
	}
	UNITSYNC_CATCH_BLOCKS;
}


/**
 * @brief Initialize the unitsync library
 * @return Zero on error; non-zero on success
 *
 * Call this function before calling any other function in unitsync.
 * In case unitsync was already initialized, it is uninitialized and then
 * reinitialized.
 *
 * Calling this function is currently the only way to clear the VFS of the
 * files which are mapped into it.  In other words, after using AddArchive() or
 * AddAllArchives() you have to call Init when you want to remove the archives
 * from the VFS and start with a clean state.
 *
 * The config handler won't be reset, it will however be initialised if it wasn't before (with SetSpringConfigFile())
 */
EXPORT(int) Init(bool isServer, int id)
{
	try {
		if (!logOutputInitialised)
		{
			logOutput.SetFilename("unitsync.log");
			logOutput.Initialize();
			logOutputInitialised = true;
		}
		logOutput.Print(LOG_UNITSYNC, "loaded, %s\n", SpringVersion::GetFull().c_str());

		_UnInit();

		if (!_configHandler)
			ConfigHandler::Instantiate("");
		FileSystemHandler::Initialize(false);

		std::vector<string> filesToCheck;
		filesToCheck.push_back("base/springcontent.sdz");
		filesToCheck.push_back("base/maphelper.sdz");
		filesToCheck.push_back("base/spring/bitmaps.sdz");
		filesToCheck.push_back("base/cursors.sdz");

		for (std::vector<string>::const_iterator it = filesToCheck.begin(); it != filesToCheck.end(); ++it) {
			CFileHandler f(*it, SPRING_VFS_RAW);
			if (!f.FileExists()) {
				throw content_error("Required base file '" + *it + "' does not exist.");
			}
		}

		syncer = new CSyncer();
		logOutput.Print(LOG_UNITSYNC, "initialized, %s\n", SpringVersion::GetFull().c_str());
		logOutput.Print(LOG_UNITSYNC, "%s\n", isServer ? "hosting" : "joining");
		return 1;
	}
	UNITSYNC_CATCH_BLOCKS;
	return 0;
}


/**
 * @brief Get the main data directory that's used by unitsync and Spring
 * @return NULL on error; the data directory path on success
 *
 * This is the data directory which is used to write logs, screenshots, demos, etc.
 */
EXPORT(const char*) GetWritableDataDirectory()
{
	try {
		CheckInit();
		return GetStr(FileSystemHandler::GetInstance().GetWriteDir());
	}
	UNITSYNC_CATCH_BLOCKS;
	return NULL;
}

// TODO (when needed): GetDataDirectoryCount(), GetDataDirectory(int index)


/**
 * @brief Process another unit and return how many are left to process
 * @return The number of unprocessed units to be handled
 *
 * Call this function repeatedly until it returns 0 before calling any other
 * function related to units.
 *
 * Because of risk for infinite loops, this function can not return any error code.
 * It is advised to poll GetNextError() after calling this function.
 *
 * Before any units are available, you'll first need to map a mod's archives
 * into the VFS using AddArchive() or AddAllArchives().
 */
EXPORT(int) ProcessUnits()
{
	try {
		logOutput.Print(LOG_UNITSYNC, "syncer: process units\n");
		return syncer->ProcessUnits();
	}
	UNITSYNC_CATCH_BLOCKS;
	return 0;
}


/**
 * @brief Identical to ProcessUnits(), neither generates checksum anymore
 * @see ProcessUnits
 */
EXPORT(int) ProcessUnitsNoChecksum()
{
	return ProcessUnits();
}


/**
 * @brief Get the number of units
 * @return Zero on error; the number of units available on success
 *
 * Will return the number of units. Remember to call ProcessUnits() beforehand
 * until it returns 0.  As ProcessUnits() is called the number of processed
 * units goes up, and so will the value returned by this function.
 *
 * Example:
 *		@code
 *		while (ProcessUnits() != 0) {}
 *		int unit_number = GetUnitCount();
 *		@endcode
 */
EXPORT(int) GetUnitCount()
{
	try {
		logOutput.Print(LOG_UNITSYNC, "syncer: get unit count\n");
		return syncer->GetUnitCount();
	}
	UNITSYNC_CATCH_BLOCKS;
	return 0;
}


/**
 * @brief Get the units internal mod name
 * @param unit The units id number
 * @return The units internal modname or NULL on error
 *
 * This function returns the units internal mod name. For example it would
 * return 'armck' and not 'Arm Construction kbot'.
 */
EXPORT(const char*) GetUnitName(int unit)
{
	try {
		logOutput.Print(LOG_UNITSYNC, "syncer: get unit %d name\n", unit);
		string tmp = syncer->GetUnitName(unit);
		return GetStr(tmp);
	}
	UNITSYNC_CATCH_BLOCKS;
	return NULL;
}


/**
 * @brief Get the units human readable name
 * @param unit The units id number
 * @return The units human readable name or NULL on error
 *
 * This function returns the units human name. For example it would return
 * 'Arm Construction kbot' and not 'armck'.
 */
EXPORT(const char*) GetFullUnitName(int unit)
{
	try {
		logOutput.Print(LOG_UNITSYNC, "syncer: get full unit %d name\n", unit);
		string tmp = syncer->GetFullUnitName(unit);
		return GetStr(tmp);
	}
	UNITSYNC_CATCH_BLOCKS;
	return NULL;
}

//////////////////////////
//////////////////////////

/**
 * @brief Adds an archive to the VFS (Virtual File System)
 *
 * After this, the contents of the archive are available to other unitsync functions,
 * for example: ProcessUnits(), OpenFileVFS(), ReadFileVFS(), FileSizeVFS(), etc.
 */
EXPORT(void) AddArchive(const char* name)
{
	try {
		CheckInit();
		CheckNullOrEmpty(name);

		logOutput.Print(LOG_UNITSYNC, "adding archive: %s\n", name);
		vfsHandler->AddArchive(name, false);
	}
	UNITSYNC_CATCH_BLOCKS;
}


/**
 * @brief Adds an achive and all it's dependencies to the VFS
 * @see AddArchive
 */
EXPORT(void) AddAllArchives(const char* root)
{
	try {
		CheckInit();
		CheckNullOrEmpty(root);

		vector<string> ars = archiveScanner->GetArchives(root);
		for (vector<string>::iterator i = ars.begin(); i != ars.end(); ++i) {
			logOutput.Print(LOG_UNITSYNC, "adding archive: %s\n", i->c_str());
			vfsHandler->AddArchive(*i, false);
		}
	}
	UNITSYNC_CATCH_BLOCKS;
}


/**
 * @brief Get checksum of an archive
 * @return Zero on error; the checksum on success
 *
 * This checksum depends only on the contents from the archive itself, and not
 * on the contents from dependencies of this archive (if any).
 */
EXPORT(unsigned int) GetArchiveChecksum(const char* arname)
{
	try {
		CheckInit();
		CheckNullOrEmpty(arname);

		logOutput.Print(LOG_UNITSYNC, "archive checksum: %s\n", arname);
		return archiveScanner->GetArchiveChecksum(arname);
	}
	UNITSYNC_CATCH_BLOCKS;
	return 0;
}


/**
 * @brief Gets the real path to the archive
 * @return NULL on error; a path to the archive on success
 */
EXPORT(const char*) GetArchivePath(const char* arname)
{
	try {
		CheckInit();
		CheckNullOrEmpty(arname);

		logOutput.Print(LOG_UNITSYNC, "archive path: %s\n", arname);
		return GetStr(archiveScanner->GetArchivePath(arname));
	}
	UNITSYNC_CATCH_BLOCKS;
	return NULL;
}


// Updated on every call to GetMapCount
static vector<string> mapNames;


/**
 * @brief Get the number of maps available
 * @return Zero on error; the number of maps available on success
 *
 * Call this before any of the map functions which take a map index as parameter.
 * This function actually performs a relatively costly enumeration of all maps,
 * so you should resist from calling it repeatedly in a loop.  Rather use:
 *		@code
 *		int map_count = GetMapCount();
 *		for (int index = 0; index < map_count; ++index) {
 *			printf("map name: %s\n", GetMapName(index));
 *		}
 *		@endcode
 * Then:
 *		@code
 *		for (int index = 0; index < GetMapCount(); ++index) { ... }
 *		@endcode
 */
EXPORT(int) GetMapCount()
{
	try {
		CheckInit();

		//vector<string> files = CFileHandler::FindFiles("{maps/*.smf,maps/*.sm3}");
		vector<string> files = CFileHandler::FindFiles("maps/", "{*.smf,*.sm3}");
		vector<string> ars = archiveScanner->GetMaps();

		mapNames.clear();
		for (vector<string>::iterator i = files.begin(); i != files.end(); ++i) {
			string mn = *i;
			mn = mn.substr(mn.find_last_of('/') + 1);
			mapNames.push_back(mn);
		}
		for (vector<string>::iterator i = ars.begin(); i != ars.end(); ++i)
			mapNames.push_back(*i);
		sort(mapNames.begin(), mapNames.end());

		return mapNames.size();
	}
	UNITSYNC_CATCH_BLOCKS;
	return 0;
}


/**
 * @brief Get the name of a map
 * @return NULL on error; the name of the map (e.g. "SmallDivide.smf") on success
 */
EXPORT(const char*) GetMapName(int index)
{
	try {
		CheckInit();
		CheckBounds(index, mapNames.size());

		return GetStr(mapNames[index]);
	}
	UNITSYNC_CATCH_BLOCKS;
	return NULL;
}


static void safe_strzcpy(char* dst, std::string src, size_t max)
{
	if (src.length() > max-1) {
		src = src.substr(0, max-1);
	}
	strcpy(dst, src.c_str());
}


static int _GetMapInfoEx(const char* name, MapInfo* outInfo, int version)
{
	CheckInit();
	CheckNullOrEmpty(name);
	CheckNull(outInfo);

	logOutput.Print(LOG_UNITSYNC, "get map info: %s", name);

	const string mapName = name;
	ScopedMapLoader mapLoader(mapName);

	string err("");

	MapParser mapParser(mapName);
	if (!mapParser.IsValid()) {
		err = mapParser.GetErrorLog();
	}
	const LuaTable mapTable = mapParser.GetRoot();

	// Retrieve the map header as well
	if (err.empty()) {
		const string extension = mapName.substr(mapName.length() - 3);
		if (extension == "smf") {
			try {
				CSmfMapFile file(name);
				const SMFHeader& mh = file.GetHeader();

				outInfo->width  = mh.mapx * SQUARE_SIZE;
				outInfo->height = mh.mapy * SQUARE_SIZE;
			}
			catch (content_error&) {
				outInfo->width  = -1;
			}
		}
		else {
			int w = mapTable.GetInt("gameAreaW", 0);
			int h = mapTable.GetInt("gameAreaW", 1);

			outInfo->width  = w * SQUARE_SIZE;
			outInfo->height = h * SQUARE_SIZE;
		}

		// Make sure we found stuff in both the smd and the header
		if (outInfo->width <= 0) {
			err = "Bad map width";
		}
		else if (outInfo->height <= 0) {
			err = "Bad map height";
		}
	}

	// If the map didn't parse, say so now
	if (!err.empty()) {
		SetLastError(err);
		safe_strzcpy(outInfo->description, err, 255);

		// Fill in stuff so tasclient won't crash
		outInfo->posCount = 0;
		if (version >= 1) {
			outInfo->author[0] = 0;
		}
		return 0;
	}

	const string desc = mapTable.GetString("description", "");
	safe_strzcpy(outInfo->description, desc, 255);

	outInfo->tidalStrength   = mapTable.GetInt("tidalstrength", 0);
	outInfo->gravity         = mapTable.GetInt("gravity", 0);
	outInfo->extractorRadius = mapTable.GetInt("extractorradius", 0);
	outInfo->maxMetal        = mapTable.GetFloat("maxmetal", 0.0f);

	if (version >= 1) {
		const string author = mapTable.GetString("author", "");
		safe_strzcpy(outInfo->author, author, 200);
	}

	const LuaTable atmoTable = mapTable.SubTable("atmosphere");
	outInfo->minWind = atmoTable.GetInt("minWind", 0);
	outInfo->maxWind = atmoTable.GetInt("maxWind", 0);

	// Find the start positions
	int curTeam;
	for (curTeam = 0; curTeam < 16; ++curTeam) {
		float3 pos(-1.0f, -1.0f, -1.0f); // defaults
		if (!mapParser.GetStartPos(curTeam, pos)) {
			break; // position could not be parsed
		}
		outInfo->positions[curTeam].x = pos.x;
		outInfo->positions[curTeam].z = pos.z;
		logOutput.Print(LOG_UNITSYNC, "  startpos: %.0f, %.0f", pos.x, pos.z);
	}

	outInfo->posCount = curTeam;

	return 1;
}


/**
 * @brief Retrieve map info
 * @param name name of the map, e.g. "SmallDivide.smf"
 * @param outInfo pointer to structure which is filled with map info
 * @param version this determines which fields of the MapInfo structure are filled
 * @return Zero on error; non-zero on success
 *
 * If version >= 1, then the author field is filled.
 */
EXPORT(int) GetMapInfoEx(const char* name, MapInfo* outInfo, int version)
{
	try {
		return _GetMapInfoEx(name, outInfo, version);
	}
	UNITSYNC_CATCH_BLOCKS;
	return 0;
}


/**
 * @brief Retrieve map info, equivalent to GetMapInfoEx(name, outInfo, 0)
 * @param name name of the map, e.g. "SmallDivide.smf"
 * @param outInfo pointer to structure which is filled with map info
 * @return Zero on error; non-zero on success
 * @see GetMapInfoEx
 */
EXPORT(int) GetMapInfo(const char* name, MapInfo* outInfo)
{
	try {
		return _GetMapInfoEx(name, outInfo, 0);
	}
	UNITSYNC_CATCH_BLOCKS;
	return 0;
}


static vector<string> mapArchives;


/**
 * @brief Retrieves the number of archives a map requires
 * @param mapName name of the map, e.g. "SmallDivide.smf"
 * @return Zero on error; the number of archives on success
 *
 * Must be called before GetMapArchiveName()
 */
EXPORT(int) GetMapArchiveCount(const char* mapName)
{
	try {
		CheckInit();
		CheckNullOrEmpty(mapName);

		mapArchives = archiveScanner->GetArchivesForMap(mapName);
		return mapArchives.size();
	}
	UNITSYNC_CATCH_BLOCKS;
	return 0;
}


/**
 * @brief Retrieves an archive a map requires
 * @param index the index of the archive
 * @return NULL on error; the name of the archive on success
 */
EXPORT(const char*) GetMapArchiveName(int index)
{
	try {
		CheckInit();
		CheckBounds(index, mapArchives.size());

		return GetStr(mapArchives[index]);
	}
	UNITSYNC_CATCH_BLOCKS;
	return NULL;
}


/**
 * @brief Get map checksum given a map index
 * @param index the index of the map
 * @return Zero on error; the checksum on success
 *
 * This checksum depends on Spring internals, and as such should not be expected
 * to remain stable between releases.
 *
 * (It is ment to check sync between clients in lobby, for example.)
 */
EXPORT(unsigned int) GetMapChecksum(int index)
{
	try {
		CheckInit();
		CheckBounds(index, mapNames.size());

		return archiveScanner->GetMapChecksum(mapNames[index]);
	}
	UNITSYNC_CATCH_BLOCKS;
	return 0;
}


/**
 * @brief Get map checksum given a map name
 * @param mapName name of the map, e.g. "SmallDivide.smf"
 * @return Zero on error; the checksum on success
 * @see GetMapChecksum
 */
EXPORT(unsigned int) GetMapChecksumFromName(const char* mapName)
{
	try {
		CheckInit();

		return archiveScanner->GetMapChecksum(mapName);
	}
	UNITSYNC_CATCH_BLOCKS;
	return 0;
}


#define RM	0x0000F800
#define GM  0x000007E0
#define BM  0x0000001F

#define RED_RGB565(x) ((x&RM)>>11)
#define GREEN_RGB565(x) ((x&GM)>>5)
#define BLUE_RGB565(x) (x&BM)
#define PACKRGB(r, g, b) (((r<<11)&RM) | ((g << 5)&GM) | (b&BM) )

// Used to return the image
static char* imgbuf[1024*1024*2];

static void* GetMinimapSM3(string mapName, int miplevel)
{
	MapParser mapParser(mapName);
	const string minimapFile = mapParser.GetRoot().GetString("minimap", "");

	if (minimapFile.empty()) {
		memset(imgbuf,0,sizeof(imgbuf));
		return imgbuf;
	}

	CBitmap bm;
	if (!bm.Load(minimapFile)) {
		memset(imgbuf,0,sizeof(imgbuf));
		return imgbuf;
	}

	if (1024 >> miplevel != bm.xsize || 1024 >> miplevel != bm.ysize)
		bm = bm.CreateRescaled (1024 >> miplevel, 1024 >> miplevel);

	unsigned short *dst = (unsigned short*)imgbuf;
	unsigned char *src = bm.mem;
	for (int y=0;y<bm.ysize;y++)
		for (int x=0;x<bm.xsize;x++)
		{
			*dst = 0;

			*dst |= ((src[0]>>3) << 11) & RM;
			*dst |= ((src[1]>>2) << 5) & GM;
			*dst |= (src[2]>>3) & BM;

			dst ++;
			src += 4;
		}

	return imgbuf;
}

static void* GetMinimapSMF(string mapName, int miplevel)
{
	// Calculate stuff

	int mipsize = 1024;
	int offset = 0;

	for ( int i = 0; i < miplevel; i++ ) {
		int size = ((mipsize+3)/4)*((mipsize+3)/4)*8;
		offset += size;
		mipsize >>= 1;
	}

	int size = ((mipsize+3)/4)*((mipsize+3)/4)*8;
	int numblocks = size/8;

	// Read the map data
	CFileHandler in("maps/" + mapName);

	if (!in.FileExists()) {
		throw content_error("File '" + mapName + "' does not exist");
	}

	unsigned char* buffer = (unsigned char*)malloc(size);

	SMFHeader mh;
	in.Read(&mh, sizeof(mh));
	in.Seek(mh.minimapPtr + offset);
	in.Read(buffer, size);

	// Do stuff

	void* ret = (void*)imgbuf;
	unsigned short* colors = (unsigned short*)ret;

	unsigned char* temp = buffer;

	for ( int i = 0; i < numblocks; i++ ) {
		unsigned short color0 = (*(unsigned short*)&temp[0]);
		unsigned short color1 = (*(unsigned short*)&temp[2]);
		unsigned int bits = (*(unsigned int*)&temp[4]);

		for ( int a = 0; a < 4; a++ ) {
			for ( int b = 0; b < 4; b++ ) {
				int x = 4*(i % ((mipsize+3)/4))+b;
				int y = 4*(i / ((mipsize+3)/4))+a;
				unsigned char code = bits & 0x3;
				bits >>= 2;

				if ( color0 > color1 ) {
					if ( code == 0 ) {
						colors[y*mipsize+x] = color0;
					}
					else if ( code == 1 ) {
						colors[y*mipsize+x] = color1;
					}
					else if ( code == 2 ) {
						colors[y*mipsize+x] = PACKRGB((2*RED_RGB565(color0)+RED_RGB565(color1))/3, (2*GREEN_RGB565(color0)+GREEN_RGB565(color1))/3, (2*BLUE_RGB565(color0)+BLUE_RGB565(color1))/3);
					}
					else {
						colors[y*mipsize+x] = PACKRGB((2*RED_RGB565(color1)+RED_RGB565(color0))/3, (2*GREEN_RGB565(color1)+GREEN_RGB565(color0))/3, (2*BLUE_RGB565(color1)+BLUE_RGB565(color0))/3);
					}
				}
				else {
					if ( code == 0 ) {
						colors[y*mipsize+x] = color0;
					}
					else if ( code == 1 ) {
						colors[y*mipsize+x] = color1;
					}
					else if ( code == 2 ) {
						colors[y*mipsize+x] = PACKRGB((RED_RGB565(color0)+RED_RGB565(color1))/2, (GREEN_RGB565(color0)+GREEN_RGB565(color1))/2, (BLUE_RGB565(color0)+BLUE_RGB565(color1))/2);
					}
					else {
						colors[y*mipsize+x] = 0;
					}
				}
			}
		}
		temp += 8;
	}
	free(buffer);
	return (void*)ret;
}

/**
 * @brief Retrieves a minimap image for a map.
 * @param filename The name of the map, including extension.
 * @param miplevel Which miplevel of the minimap to extract from the file.
 * Set miplevel to 0 to get the largest, 1024x1024 minimap. Each increment
 * divides the width and height by 2. The maximum miplevel is 8, resulting in a
 * 4x4 image.
 * @return A pointer to a static memory area containing the minimap as a 16 bit
 * packed RGB-565 (MSB to LSB: 5 bits red, 6 bits green, 5 bits blue) linear
 * bitmap on success; NULL on error.
 *
 * An example usage would be GetMinimap("SmallDivide.smf", 2).
 * This would return a 16 bit packed RGB-565 256x256 (= 1024/2^2) bitmap.
 */
EXPORT(void*) GetMinimap(const char* filename, int miplevel)
{
	try {
		CheckInit();
		CheckNullOrEmpty(filename);

		if (miplevel < 0 || miplevel > 8)
			throw std::out_of_range("Miplevel must be between 0 and 8 (inclusive) in GetMinimap.");

		const string mapName = filename;
		ScopedMapLoader mapLoader(mapName);

		const string extension = mapName.substr(mapName.length() - 3);

		void* ret = NULL;

		if (extension == "smf") {
			ret = GetMinimapSMF(mapName, miplevel);
		} else if (extension == "sm3") {
			ret = GetMinimapSM3(mapName, miplevel);
		}

		return ret;
	}
	UNITSYNC_CATCH_BLOCKS;
	return NULL;
}


/**
 * @brief Retrieves dimensions of infomap for a map.
 * @param filename The name of the map, including extension.
 * @param name     Of which infomap to retrieve the dimensions.
 * @param width    This is set to the width of the infomap, or 0 on error.
 * @param height   This is set to the height of the infomap, or 0 on error.
 * @return Non-zero when the infomap was found with a non-zero size; zero on error.
 * @see GetInfoMap
 */
EXPORT(int) GetInfoMapSize(const char* filename, const char* name, int* width, int* height)
{
	try {
		CheckInit();
		CheckNullOrEmpty(filename);
		CheckNullOrEmpty(name);
		CheckNull(width);
		CheckNull(height);

		ScopedMapLoader mapLoader(filename);
		CSmfMapFile file(filename);
		MapBitmapInfo bmInfo = file.GetInfoMapSize(name);

		*width = bmInfo.width;
		*height = bmInfo.height;

		return bmInfo.width > 0;
	}
	UNITSYNC_CATCH_BLOCKS;

	if (width)  *width  = 0;
	if (height) *height = 0;

	return 0;
}


/**
 * @brief Retrieves infomap data of a map.
 * @param filename The name of the map, including extension.
 * @param name     Which infomap to extract from the file.
 * @param data     Pointer to memory location with enough room to hold the infomap data.
 * @param typeHint One of bm_grayscale_8 (or 1) and bm_grayscale_16 (or 2).
 * @return Non-zero if the infomap was succesfully extracted (and optionally
 * converted), or zero on error (map wasn't found, infomap wasn't found, or
 * typeHint could not be honoured.)
 *
 * This function extracts an infomap from a map. This can currently be one of:
 * "height", "metal", "grass", "type". The heightmap is natively in 16 bits per
 * pixel, the others are in 8 bits pixel. Using typeHint one can give a hint to
 * this function to convert from one format to another. Currently only the
 * conversion from 16 bpp to 8 bpp is implemented.
 */
EXPORT(int) GetInfoMap(const char* filename, const char* name, void* data, int typeHint)
{
	try {
		CheckInit();
		CheckNullOrEmpty(filename);
		CheckNullOrEmpty(name);
		CheckNull(data);

		string n = name;
		ScopedMapLoader mapLoader(filename);
		CSmfMapFile file(filename);
		int actualType = (n == "height" ? bm_grayscale_16 : bm_grayscale_8);

		if (actualType == typeHint) {
			return file.ReadInfoMap(n, data);
		}
		else if (actualType == bm_grayscale_16 && typeHint == bm_grayscale_8) {
			// convert from 16 bits per pixel to 8 bits per pixel
			MapBitmapInfo bmInfo = file.GetInfoMapSize(name);
			const int size = bmInfo.width * bmInfo.height;
			if (size <= 0) return 0;

			unsigned short* temp = new unsigned short[size];
			if (!file.ReadInfoMap(n, temp)) {
				delete[] temp;
				return 0;
			}

			const unsigned short* inp = temp;
			const unsigned short* inp_end = temp + size;
			unsigned char* outp = (unsigned char*) data;
			for (; inp < inp_end; ++inp, ++outp) {
				*outp = *inp >> 8;
			}
			delete[] temp;
			return 1;
		}
		else if (actualType == bm_grayscale_8 && typeHint == bm_grayscale_16) {
			throw content_error("converting from 8 bits per pixel to 16 bits per pixel is unsupported");
		}
	}
	UNITSYNC_CATCH_BLOCKS;
	return 0;
}


//////////////////////////
//////////////////////////

vector<CArchiveScanner::ModData> modData;


/**
 * @brief Retrieves the number of mods available
 * @return int Zero on error; The number of mods available on success
 * @see GetMapCount
 */
EXPORT(int) GetPrimaryModCount()
{
	try {
		CheckInit();

		modData = archiveScanner->GetPrimaryMods();
		return modData.size();
	}
	UNITSYNC_CATCH_BLOCKS;
	return 0;
}


/**
 * @brief Retrieves the name of this mod
 * @param index The mods index/id
 * @return NULL on error; The mods name on success
 *
 * Returns the name of the mod usually found in modinfo.tdf.
 * Be sure you've made a call to GetPrimaryModCount() prior to using this.
 */
EXPORT(const char*) GetPrimaryModName(int index)
{
	try {
		CheckInit();
		CheckBounds(index, modData.size());

		string x = modData[index].name;
		return GetStr(x);
	}
	UNITSYNC_CATCH_BLOCKS;
	return NULL;
}


/**
 * @brief Retrieves the shortened name of this mod
 * @param index The mods index/id
 * @return NULL on error; The mods abbrieviated name on success
 *
 * Returns the shortened name of the mod usually found in modinfo.tdf.
 * Be sure you've made a call GetPrimaryModCount() prior to using this.
 */
EXPORT(const char*) GetPrimaryModShortName(int index)
{
	try {
		CheckInit();
		CheckBounds(index, modData.size());

		string x = modData[index].shortName;
		return GetStr(x);
	}
	UNITSYNC_CATCH_BLOCKS;
	return NULL;
}


/**
 * @brief Retrieves the version string of this mod
 * @param index The mods index/id
 * @return NULL on error; The mods version string on success
 *
 * Returns value of the mutator tag for the specified mod usually found in modinfo.tdf.
 * Be sure you've made a call to GetPrimaryModCount() prior to using this.
 */
EXPORT(const char*) GetPrimaryModVersion(int index)
{
	try {
		CheckInit();
		CheckBounds(index, modData.size());

		string x = modData[index].version;
		return GetStr(x);
	}
	UNITSYNC_CATCH_BLOCKS;
	return NULL;
}


/**
 * @brief Retrieves the mutator name of this mod
 * @param index The mods index/id
 * @return NULL on error; The mods mutator name on success
 *
 * Returns value of the mutator tag for the specified mod usually found in modinfo.tdf.
 * Be sure you've made a call to GetPrimaryModCount() prior to using this.
 */
EXPORT(const char*) GetPrimaryModMutator(int index)
{
	try {
		CheckInit();
		CheckBounds(index, modData.size());

		string x = modData[index].mutator;
		return GetStr(x);
	}
	UNITSYNC_CATCH_BLOCKS;
	return NULL;
}


/**
 * @brief Retrieves the game name of this mod
 * @param index The mods index/id
 * @return NULL on error; The mods game name on success
 *
 * Returns the name of the game this mod belongs to usually found in modinfo.tdf.
 * Be sure you've made a call to GetPrimaryModCount() prior to using this.
 */
EXPORT(const char*) GetPrimaryModGame(int index)
{
	try {
		CheckInit();
		CheckBounds(index, modData.size());

		string x = modData[index].game;
		return GetStr(x);
	}
	UNITSYNC_CATCH_BLOCKS;
	return NULL;
}


/**
 * @brief Retrieves the short game name of this mod
 * @param index The mods index/id
 * @return NULL on error; The mods abbrieviated game name on success
 *
 * Returns the abbrieviated name of the game this mod belongs to usually found in modinfo.tdf.
 * Be sure you've made a call to GetPrimaryModCount() prior to using this.
 */
EXPORT(const char*) GetPrimaryModShortGame(int index)
{
	try {
		CheckInit();
		CheckBounds(index, modData.size());

		string x = modData[index].shortGame;
		return GetStr(x);
	}
	UNITSYNC_CATCH_BLOCKS;
	return NULL;
}


/**
 * @brief Retrieves the description of this mod
 * @param index The mods index/id
 * @return NULL on error; The mods description on success
 *
 * Returns a description for the specified mod usually found in modinfo.tdf.
 * Be sure you've made a call to GetPrimaryModCount() prior to using this.
 */
EXPORT(const char*) GetPrimaryModDescription(int index)
{
	try {
		CheckInit();
		CheckBounds(index, modData.size());

		string x = modData[index].description;
		return GetStr(x);
	}
	UNITSYNC_CATCH_BLOCKS;
	return NULL;
}


/**
 * @brief Retrieves the mod's first/primary archive
 * @param index The mods index/id
 * @return NULL on error; The mods primary archive on success
 *
 * Returns the name of the primary archive of the mod.
 * Be sure you've made a call to GetPrimaryModCount() prior to using this.
 */
EXPORT(const char*) GetPrimaryModArchive(int index)
{
	try {
		CheckInit();
		CheckBounds(index, modData.size());

		return GetStr(modData[index].dependencies[0]);
	}
	UNITSYNC_CATCH_BLOCKS;
	return NULL;
}


vector<string> primaryArchives;

/**
 * @brief Retrieves the number of archives a mod requires
 * @param index The index of the mod
 * @return Zero on error; the number of archives this mod depends on otherwise
 *
 * This is used to get the entire list of archives that a mod requires.
 * Call GetPrimaryModArchiveCount() with selected mod first to get number of
 * archives, and then use GetPrimaryModArchiveList() for 0 to count-1 to get the
 * name of each archive.  In code:
 *		@code
 *		int count = GetPrimaryModArchiveCount(mod_index);
 *		for (int arnr = 0; arnr < count; ++arnr) {
 *			printf("primary mod archive: %s\n", GetPrimaryModArchiveList(arnr));
 *		}
 *		@endcode
 */
EXPORT(int) GetPrimaryModArchiveCount(int index)
{
	try {
		CheckInit();
		CheckBounds(index, modData.size());

		primaryArchives = archiveScanner->GetArchives(modData[index].dependencies[0]);
		return primaryArchives.size();
	}
	UNITSYNC_CATCH_BLOCKS;
	return 0;
}


/**
 * @brief Retrieves the name of the current mod's archive.
 * @param arnr The archive's index/id.
 * @return NULL on error; the name of the archive on success
 * @see GetPrimaryModArchiveCount
 */
EXPORT(const char*) GetPrimaryModArchiveList(int archiveNr)
{
	try {
		CheckInit();
		CheckBounds(archiveNr, primaryArchives.size());

		logOutput.Print(LOG_UNITSYNC, "primary mod archive list: %s\n", primaryArchives[archiveNr].c_str());
		return GetStr(primaryArchives[archiveNr]);
	}
	UNITSYNC_CATCH_BLOCKS;
	return NULL;
}


/**
 * @brief The reverse of GetPrimaryModName()
 * @param name The name of the mod
 * @return -1 if the mod can not be found; the index of the mod otherwise
 */
EXPORT(int) GetPrimaryModIndex(const char* name)
{
	try {
		CheckInit();

		string n(name);
		for (unsigned i = 0; i < modData.size(); ++i) {
			if (modData[i].name == n)
				return i;
		}
	}
	UNITSYNC_CATCH_BLOCKS;

	// if it returns -1, make sure you call GetPrimaryModCount before GetPrimaryModIndex.
	return -1;
}


/**
 * @brief Get checksum of mod
 * @param index The mods index/id
 * @return Zero on error; the checksum on success.
 * @see GetMapChecksum
 */
EXPORT(unsigned int) GetPrimaryModChecksum(int index)
{
	try {
		CheckInit();
		CheckBounds(index, modData.size());

		return archiveScanner->GetModChecksum(GetPrimaryModArchive(index));
	}
	UNITSYNC_CATCH_BLOCKS;
	return 0;
}


/**
 * @brief Get checksum of mod given the mod's name
 * @param name The name of the mod
 * @return Zero on error; the checksum on success.
 * @see GetMapChecksum
 */
EXPORT(unsigned int) GetPrimaryModChecksumFromName(const char* name)
{
	try {
		CheckInit();

		return archiveScanner->GetModChecksum(archiveScanner->ModNameToModArchive(name));
	}
	UNITSYNC_CATCH_BLOCKS;
	return 0;
}


//////////////////////////
//////////////////////////

/**
 * @brief Retrieve the number of available sides
 * @return Zero on error; the number of sides on success
 *
 * This function parses the mod's side data, and returns the number of sides
 * available. Be sure to map the mod into the VFS using AddArchive() or
 * AddAllArchives() prior to using this function.
 */
EXPORT(int) GetSideCount()
{
	try {
		CheckInit();

		if (!sideParser.Load()) {
			throw content_error("failed: " + sideParser.GetErrorLog());
		}
		return sideParser.GetCount();
	}
	UNITSYNC_CATCH_BLOCKS;
	return 0;
}


/**
 * @brief Retrieve a side's name
 * @return NULL on error; the side's name on success
 *
 * Be sure you've made a call to GetSideCount() prior to using this.
 */
EXPORT(const char*) GetSideName(int side)
{
	try {
		CheckInit();
		CheckBounds(side, sideParser.GetCount());

		// the full case name  (not the lowered version)
		return GetStr(sideParser.GetCaseName(side));
	}
	UNITSYNC_CATCH_BLOCKS;
	return NULL;
}


/**
 * @brief Retrieve a side's default starting unit
 * @return NULL on error; the side's starting unit name on success
 *
 * Be sure you've made a call to GetSideCount() prior to using this.
 */
EXPORT(const char*) GetSideStartUnit(int side)
{
	try {
		CheckInit();
		CheckBounds(side, sideParser.GetCount());

		return GetStr(sideParser.GetStartUnit(side));
	}
	UNITSYNC_CATCH_BLOCKS;
	return NULL;
}


//////////////////////////
//////////////////////////


static std::vector<Option> options;
static std::set<std::string> optionsSet;

static void ParseOptions(const string& fileName,
                         const string& fileModes,
                         const string& accessModes,
                         const string& mapName = "")
{
	parseOptions(options, fileName, fileModes, accessModes, mapName,
			&optionsSet, &LOG_UNITSYNC);
}


static void CheckOptionIndex(int optIndex)
{
	CheckInit();
	CheckBounds(optIndex, options.size());
}

static void CheckOptionType(int optIndex, int type)
{
	CheckOptionIndex(optIndex);

	if (options[optIndex].typeCode != type)
		throw std::invalid_argument("wrong option type");
}


/**
 * @brief Retrieve the number of map options available
 * @param name the name of the map
 * @return Zero on error; the number of map options available on success
 */
EXPORT(int) GetMapOptionCount(const char* name)
{
	try {
		CheckInit();
		CheckNullOrEmpty(name);

		ScopedMapLoader mapLoader(name);

		options.clear();
		optionsSet.clear();

		ParseOptions("MapOptions.lua", SPRING_VFS_MAP, SPRING_VFS_MAP, name);

		optionsSet.clear();

		return options.size();
	}
	UNITSYNC_CATCH_BLOCKS;

	options.clear();
	optionsSet.clear();

	return 0;
}


/**
 * @brief Retrieve the number of mod options available
 * @return Zero on error; the number of mod options available on success
 *
 * Be sure to map the mod into the VFS using AddArchive() or AddAllArchives()
 * prior to using this function.
 */
EXPORT(int) GetModOptionCount()
{
	try {
		CheckInit();

		options.clear();
		optionsSet.clear();

		// EngineOptions must be read first, so accidentally "overloading" engine
		// options with mod options with identical names is not possible.
		ParseOptions("EngineOptions.lua", SPRING_VFS_MOD_BASE, SPRING_VFS_MOD_BASE);
		ParseOptions("ModOptions.lua", SPRING_VFS_MOD, SPRING_VFS_MOD);

		optionsSet.clear();

		return options.size();
	}
	UNITSYNC_CATCH_BLOCKS;

	options.clear();
	optionsSet.clear();

	return 0;
}



//////////////////////////
//////////////////////////


struct LuaAIInfo {
	string name;
	string desc;
};


static vector<LuaAIInfo> luaAIInfo;


static void GetLuaAIInfo()
{
	luaAIInfo.clear();

	LuaParser luaParser("LuaAI.lua", SPRING_VFS_MOD_BASE, SPRING_VFS_MOD_BASE);
	if (!luaParser.Execute()) {
		// it is no error if the mod does not come with LUA AIs.
		return;
	}

	const LuaTable root = luaParser.GetRoot();
	if (!root.IsValid()) {
		throw content_error("root table invalid");
	}

	for (int i = 1; root.KeyExists(i); i++) {
		struct LuaAIInfo aiData;

		// string format
		aiData.name = root.GetString(i, "");
		if (!aiData.name.empty()) {
			aiData.desc = aiData.name;
			luaAIInfo.push_back(aiData);
			continue;
		}

		// table format  (name & desc)
		const LuaTable& optTbl = root.SubTable(i);
		if (!optTbl.IsValid()) {
			continue;
		}
		aiData.name = optTbl.GetString("name", "");
		if (aiData.name.empty()) {
			continue;
		}
		aiData.desc = optTbl.GetString("desc", aiData.name);
		luaAIInfo.push_back(aiData);
	}
}


/**
 * @brief Retrieve the number of LUA AIs available
 * @return Zero on error; the number of LUA AIs otherwise
 *
 * Usually LUA AIs are shipped inside a mod, so be sure to map the mod into
 * the VFS using AddArchive() or AddAllArchives() prior to using this function.
 */
static int GetLuaAICount()
{
	try {
		CheckInit();

		GetLuaAIInfo();
		return luaAIInfo.size();
	}
	UNITSYNC_CATCH_BLOCKS;
	return 0;
}


/**
 * @brief Retrieve the name of a LUA AI
 * @return NULL on error; the name of the LUA AI on success
 *
 * Be sure you've made a call to GetLuaAICount() prior to using this.
 */
/*static const char* GetLuaAIName(int aiIndex)
{
	try {
		CheckInit();
		CheckBounds(aiIndex, luaAIInfo.size());

		return GetStr(luaAIInfo[aiIndex].name);
	}
	UNITSYNC_CATCH_BLOCKS;
	return NULL;
}*/


/**
 * @brief Retrieve the description of a LUA AI
 * @return NULL on error; the description of the LUA AI on success
 *
 * Be sure you've made a call to GetLuaAICount() prior to using this.
 */
/*static const char* GetLuaAIDesc(int aiIndex)
{
	try {
		CheckInit();
		CheckBounds(aiIndex, luaAIInfo.size());

		return GetStr(luaAIInfo[aiIndex].desc);
	}
	UNITSYNC_CATCH_BLOCKS;
	return NULL;
}*/


//////////////////////////
//////////////////////////



// Updated on every call to GetSkirmishAICount
static vector<std::string> skirmishAIDataDirs;

EXPORT(int) GetSkirmishAICount() {

	try {
		CheckInit();

		skirmishAIDataDirs.clear();

		std::vector<std::string> dataDirs_tmp =
				CFileHandler::SubDirs(SKIRMISH_AI_DATA_DIR, "*",
				SPRING_VFS_RAW);
		std::vector<std::string> dataDirsSubs_tmp;


		std::vector<std::string>::const_iterator i;
		for (i = dataDirs_tmp.begin(); i != dataDirs_tmp.end(); ++i) {
			std::vector<std::string> sub_tmp =
					CFileHandler::SubDirs(*i, "*", SPRING_VFS_RAW);
			dataDirsSubs_tmp.insert(dataDirsSubs_tmp.end(),
					sub_tmp.begin(), sub_tmp.end());
		}
		dataDirs_tmp.insert(dataDirs_tmp.end(),
				dataDirsSubs_tmp.begin(), dataDirsSubs_tmp.end());

		// filter out dirs not containing an AIInfo.lua file
		for (i = dataDirs_tmp.begin(); i != dataDirs_tmp.end(); ++i) {
			const std::string& possibleDataDir = *i;
			vector<std::string> infoFile = CFileHandler::FindFiles(
					possibleDataDir, "AIInfo.lua");
			if (infoFile.size() > 0) {
				skirmishAIDataDirs.push_back(possibleDataDir);
			}
		}

		sort(skirmishAIDataDirs.begin(), skirmishAIDataDirs.end());

		int luaAIs = GetLuaAICount();

//logOutput.Print(LOG_UNITSYNC, "GetSkirmishAICount: luaAIs: %i / skirmishAIs: %u", luaAIs, skirmishAIDataDirs.size());
		return skirmishAIDataDirs.size() + luaAIs;
	}
	UNITSYNC_CATCH_BLOCKS;

	return 0;
}


static std::vector<InfoItem> info;
static std::set<std::string> infoSet;

static void ParseInfo(const std::string& fileName,
                      const std::string& fileModes,
                      const std::string& accessModes)
{
	parseInfo(info, fileName, fileModes, accessModes, &infoSet, &LOG_UNITSYNC);
}

static void CheckSkirmishAIIndex(int aiIndex)
{
	CheckInit();
	int numSkirmishAIs = skirmishAIDataDirs.size() + luaAIInfo.size();
	CheckBounds(aiIndex, numSkirmishAIs);
}

static bool IsLuaAIIndex(int aiIndex) {
	return (((unsigned int) aiIndex) >= skirmishAIDataDirs.size());
}

static int ToPureLuaAIIndex(int aiIndex) {
	return (aiIndex - skirmishAIDataDirs.size());
}

static int loadedLuaAIIndex = -1;

EXPORT(int) GetSkirmishAIInfoCount(int aiIndex) {

	try {
		CheckSkirmishAIIndex(aiIndex);

		if (IsLuaAIIndex(aiIndex)) {
			loadedLuaAIIndex = aiIndex;
			return 2;
		} else {
			loadedLuaAIIndex = -1;

			info.clear();
			infoSet.clear();

			ParseInfo(skirmishAIDataDirs[aiIndex] + "/AIInfo.lua",
					SPRING_VFS_RAW, SPRING_VFS_RAW);

			infoSet.clear();

			return (int)info.size();
		}
	}
	UNITSYNC_CATCH_BLOCKS;

	info.clear();

	return 0;
}

static void CheckSkirmishAIInfoIndex(int infoIndex)
{
	CheckInit();
	if (loadedLuaAIIndex >= 0) {
		CheckBounds(infoIndex, 2);
	} else {
		CheckBounds(infoIndex, info.size());
	}
}

EXPORT(const char*) GetInfoKey(int infoIndex) {

	try {
		CheckSkirmishAIInfoIndex(infoIndex);
		if (loadedLuaAIIndex >= 0) {
			if (infoIndex == 0) {
				return SKIRMISH_AI_PROPERTY_SHORT_NAME;
			} else if (infoIndex == 1) {
				return SKIRMISH_AI_PROPERTY_DESCRIPTION;
			}
		} else {
			return GetStr(info[infoIndex].key);
		}
	}
	UNITSYNC_CATCH_BLOCKS;
	return NULL;
}
EXPORT(const char*) GetInfoValue(int infoIndex) {

	try {
		CheckSkirmishAIInfoIndex(infoIndex);
		if (loadedLuaAIIndex >= 0) {
			if (infoIndex == 0) {
				return luaAIInfo[ToPureLuaAIIndex(loadedLuaAIIndex)].name.c_str();
			} else if (infoIndex == 1) {
				return luaAIInfo[ToPureLuaAIIndex(loadedLuaAIIndex)].desc.c_str();
			}
		} else {
			return GetStr(info[infoIndex].value);
		}
	}
	UNITSYNC_CATCH_BLOCKS;
	return NULL;
}
EXPORT(const char*) GetInfoDescription(int infoIndex) {

<<<<<<< HEAD
	try {
		CheckSkirmishAIInfoIndex(infoIndex);
		if (loadedLuaAIIndex >= 0) {
			if (infoIndex == 0) {
				return "The short name of this LUA AI";
			} else if (infoIndex == 1) {
				return "A human readable description of this LUA AI";
			}
		} else {
			return GetStr(info[infoIndex].desc);
		}
	}
	UNITSYNC_CATCH_BLOCKS;
	return NULL;
}

EXPORT(int) GetSkirmishAIOptionCount(int aiIndex) {
=======
		// EngineOptions must be read first, so accidentally "overloading" engine
		// options with mod options with identical names is not possible.
		// Both files are now optional
		try {
			ParseOptions("EngineOptions.lua", SPRING_VFS_MOD_BASE, SPRING_VFS_MOD_BASE);
		}
		UNITSYNC_CATCH_BLOCKS;	
		try {
			ParseOptions("ModOptions.lua", SPRING_VFS_MOD, SPRING_VFS_MOD);
		}
		UNITSYNC_CATCH_BLOCKS;
		
		optionsSet.clear();
>>>>>>> b57f78f3

	try {
		CheckSkirmishAIIndex(aiIndex);

		if (IsLuaAIIndex(aiIndex)) {
			// lua AIs do not have options
			return 0;
		} else {
			options.clear();
			optionsSet.clear();

			ParseOptions(skirmishAIDataDirs[aiIndex] + "/AIOptions.lua",
					SPRING_VFS_RAW, SPRING_VFS_RAW);

			optionsSet.clear();

			GetLuaAIInfo();

			return options.size();
		}
	}
	UNITSYNC_CATCH_BLOCKS;

	// Failed to load engineoptions 
	options.clear();
	optionsSet.clear();

	return 0;
}


// Common Options Parameters

/**
 * @brief Retrieve an option's key
 * @param optIndex option index/id
 * @return NULL on error; the option's key on success
 *
 * The key of an option is the name it should be given in the start script's
 * MODOPTIONS or MAPOPTIONS section.
 * Be sure you've made a call to either GetMapOptionCount()
 * or GetModOptionCount() prior to using this.
 */
EXPORT(const char*) GetOptionKey(int optIndex)
{
	try {
		CheckOptionIndex(optIndex);
		return GetStr(options[optIndex].key);
	}
	UNITSYNC_CATCH_BLOCKS;
	return NULL;
}


/**
 * @brief Retrieve an option's name
 * @param optIndex option index/id
 * @return NULL on error; the option's user visible name on success
 *
 * Be sure you've made a call to either GetMapOptionCount()
 * or GetModOptionCount() prior to using this.
 */
EXPORT(const char*) GetOptionName(int optIndex)
{
	try {
		CheckOptionIndex(optIndex);
		return GetStr(options[optIndex].name);
	}
	UNITSYNC_CATCH_BLOCKS;
	return NULL;
}


/**
 * @brief Retrieve an option's section
 * @param optIndex option index/id
 * @return NULL on error; the option's section name on success
 *
 * Be sure you've made a call to either GetMapOptionCount()
 * or GetModOptionCount() prior to using this.
 */
EXPORT(const char*) GetOptionSection(int optIndex)
{
	try {
		CheckOptionIndex(optIndex);
		return GetStr(options[optIndex].section);
	}
	UNITSYNC_CATCH_BLOCKS;
	return NULL;
}


/**
 * @brief Retrieve an option's style
 * @param optIndex option index/id
 * @return NULL on error; the option's style on success
 *
 * The format of an option style string is currently undecided.
 *
 * Be sure you've made a call to either GetMapOptionCount()
 * or GetModOptionCount() prior to using this.
 */
EXPORT(const char*) GetOptionStyle(int optIndex)
{
	try {
		CheckOptionIndex(optIndex);
		return GetStr(options[optIndex].style);
	}
	UNITSYNC_CATCH_BLOCKS;
	return NULL;
}


/**
 * @brief Retrieve an option's description
 * @param optIndex option index/id
 * @return NULL on error; the option's description on success
 *
 * Be sure you've made a call to either GetMapOptionCount()
 * or GetModOptionCount() prior to using this.
 */
EXPORT(const char*) GetOptionDesc(int optIndex)
{
	try {
		CheckOptionIndex(optIndex);
		return GetStr(options[optIndex].desc);
	}
	UNITSYNC_CATCH_BLOCKS;
	return NULL;
}


/**
 * @brief Retrieve an option's type
 * @param optIndex option index/id
 * @return opt_error on error; the option's type on success
 *
 * Be sure you've made a call to either GetMapOptionCount()
 * or GetModOptionCount() prior to using this.
 */
EXPORT(int) GetOptionType(int optIndex)
{
	try {
		CheckOptionIndex(optIndex);
		return options[optIndex].typeCode;
	}
	UNITSYNC_CATCH_BLOCKS;
	return 0;
}


// Bool Options

/**
 * @brief Retrieve an opt_bool option's default value
 * @param optIndex option index/id
 * @return Zero on error; the option's default value (0 or 1) on success
 *
 * Be sure you've made a call to either GetMapOptionCount()
 * or GetModOptionCount() prior to using this.
 */
EXPORT(int) GetOptionBoolDef(int optIndex)
{
	try {
		CheckOptionType(optIndex, opt_bool);
		return options[optIndex].boolDef ? 1 : 0;
	}
	UNITSYNC_CATCH_BLOCKS;
	return 0;
}


// Number Options

/**
 * @brief Retrieve an opt_number option's default value
 * @param optIndex option index/id
 * @return Zero on error; the option's default value on success
 *
 * Be sure you've made a call to either GetMapOptionCount()
 * or GetModOptionCount() prior to using this.
 */
EXPORT(float) GetOptionNumberDef(int optIndex)
{
	try {
		CheckOptionType(optIndex, opt_number);
		return options[optIndex].numberDef;
	}
	UNITSYNC_CATCH_BLOCKS;
	return 0.0f;
}


/**
 * @brief Retrieve an opt_number option's minimum value
 * @param optIndex option index/id
 * @return -1.0e30 on error; the option's minimum value on success
 *
 * Be sure you've made a call to either GetMapOptionCount()
 * or GetModOptionCount() prior to using this.
 */
EXPORT(float) GetOptionNumberMin(int optIndex)
{
	try {
		CheckOptionType(optIndex, opt_number);
		return options[optIndex].numberMin;
	}
	UNITSYNC_CATCH_BLOCKS;
	return -1.0e30f; // FIXME ?
}


/**
 * @brief Retrieve an opt_number option's maximum value
 * @param optIndex option index/id
 * @return +1.0e30 on error; the option's maximum value on success
 *
 * Be sure you've made a call to either GetMapOptionCount()
 * or GetModOptionCount() prior to using this.
 */
EXPORT(float) GetOptionNumberMax(int optIndex)
{
	try {
		CheckOptionType(optIndex, opt_number);
		return options[optIndex].numberMax;
	}
	UNITSYNC_CATCH_BLOCKS;
	return +1.0e30f; // FIXME ?
}


/**
 * @brief Retrieve an opt_number option's step value
 * @param optIndex option index/id
 * @return Zero on error; the option's step value on success
 *
 * Be sure you've made a call to either GetMapOptionCount()
 * or GetModOptionCount() prior to using this.
 */
EXPORT(float) GetOptionNumberStep(int optIndex)
{
	try {
		CheckOptionType(optIndex, opt_number);
		return options[optIndex].numberStep;
	}
	UNITSYNC_CATCH_BLOCKS;
	return 0.0f;
}


// String Options

/**
 * @brief Retrieve an opt_string option's default value
 * @param optIndex option index/id
 * @return NULL on error; the option's default value on success
 *
 * Be sure you've made a call to either GetMapOptionCount()
 * or GetModOptionCount() prior to using this.
 */
EXPORT(const char*) GetOptionStringDef(int optIndex)
{
	try {
		CheckOptionType(optIndex, opt_string);
		return GetStr(options[optIndex].stringDef);
	}
	UNITSYNC_CATCH_BLOCKS;
	return NULL;
}


/**
 * @brief Retrieve an opt_string option's maximum length
 * @param optIndex option index/id
 * @return Zero on error; the option's maximum length on success
 *
 * Be sure you've made a call to either GetMapOptionCount()
 * or GetModOptionCount() prior to using this.
 */
EXPORT(int) GetOptionStringMaxLen(int optIndex)
{
	try {
		CheckOptionType(optIndex, opt_string);
		return options[optIndex].stringMaxLen;
	}
	UNITSYNC_CATCH_BLOCKS;
	return 0;
}


// List Options

/**
 * @brief Retrieve an opt_list option's number of available items
 * @param optIndex option index/id
 * @return Zero on error; the option's number of available items on success
 *
 * Be sure you've made a call to either GetMapOptionCount()
 * or GetModOptionCount() prior to using this.
 */
EXPORT(int) GetOptionListCount(int optIndex)
{
	try {
		CheckOptionType(optIndex, opt_list);
		return options[optIndex].list.size();
	}
	UNITSYNC_CATCH_BLOCKS;
	return 0;
}


/**
 * @brief Retrieve an opt_list option's default value
 * @param optIndex option index/id
 * @return NULL on error; the option's default value (list item key) on success
 *
 * Be sure you've made a call to either GetMapOptionCount()
 * or GetModOptionCount() prior to using this.
 */
EXPORT(const char*) GetOptionListDef(int optIndex)
{
	try {
		CheckOptionType(optIndex, opt_list);
		return GetStr(options[optIndex].listDef);
	}
	UNITSYNC_CATCH_BLOCKS;
	return NULL;
}


/**
 * @brief Retrieve an opt_list option item's key
 * @param optIndex option index/id
 * @param itemIndex list item index/id
 * @return NULL on error; the option item's key (list item key) on success
 *
 * Be sure you've made a call to either GetMapOptionCount()
 * or GetModOptionCount() prior to using this.
 */
EXPORT(const char*) GetOptionListItemKey(int optIndex, int itemIndex)
{
	try {
		CheckOptionType(optIndex, opt_list);
		const vector<OptionListItem>& list = options[optIndex].list;
		CheckBounds(itemIndex, list.size());
		return GetStr(list[itemIndex].key);
	}
	UNITSYNC_CATCH_BLOCKS;
	return NULL;
}


/**
 * @brief Retrieve an opt_list option item's name
 * @param optIndex option index/id
 * @param itemIndex list item index/id
 * @return NULL on error; the option item's name on success
 *
 * Be sure you've made a call to either GetMapOptionCount()
 * or GetModOptionCount() prior to using this.
 */
EXPORT(const char*) GetOptionListItemName(int optIndex, int itemIndex)
{
	try {
		CheckOptionType(optIndex, opt_list);
		const vector<OptionListItem>& list = options[optIndex].list;
		CheckBounds(itemIndex, list.size());
		return GetStr(list[itemIndex].name);
	}
	UNITSYNC_CATCH_BLOCKS;
	return NULL;
}


/**
 * @brief Retrieve an opt_list option item's description
 * @param optIndex option index/id
 * @param itemIndex list item index/id
 * @return NULL on error; the option item's description on success
 *
 * Be sure you've made a call to either GetMapOptionCount()
 * or GetModOptionCount() prior to using this.
 */
EXPORT(const char*) GetOptionListItemDesc(int optIndex, int itemIndex)
{
	try {
		CheckOptionType(optIndex, opt_list);
		const vector<OptionListItem>& list = options[optIndex].list;
		CheckBounds(itemIndex, list.size());
		return GetStr(list[itemIndex].desc);
	}
	UNITSYNC_CATCH_BLOCKS;
	return NULL;
}


//////////////////////////
//////////////////////////

static vector<string> modValidMaps;


static int LuaGetMapList(lua_State* L)
{
	lua_newtable(L);
	const int mapCount = GetMapCount();
	for (int i = 0; i < mapCount; i++) {
		lua_pushnumber(L, i + 1);
		lua_pushstring(L, GetMapName(i));
		lua_rawset(L, -3);
	}
	return 1;
}


static void LuaPushNamedString(lua_State* L,
                              const string& key, const string& value)
{
	lua_pushstring(L, key.c_str());
	lua_pushstring(L, value.c_str());
	lua_rawset(L, -3);
}


static void LuaPushNamedNumber(lua_State* L, const string& key, float value)
{
	lua_pushstring(L, key.c_str());
	lua_pushnumber(L, value);
	lua_rawset(L, -3);
}


static int LuaGetMapInfo(lua_State* L)
{
	const string mapName = luaL_checkstring(L, 1);

	MapInfo mi;
	char auth[256];
	char desc[256];
	mi.author = auth;
 	mi.author[0] = 0;
	mi.description = desc;
	mi.description[0] = 0;

	if (!GetMapInfoEx(mapName.c_str(), &mi, 1)) {
		logOutput.Print(LOG_UNITSYNC, "LuaGetMapInfo: _GetMapInfoEx(\"%s\") failed", mapName.c_str());
		return 0;
	}

	lua_newtable(L);

	LuaPushNamedString(L, "author", mi.author);
	LuaPushNamedString(L, "desc",   mi.description);

	LuaPushNamedNumber(L, "tidal",   mi.tidalStrength);
	LuaPushNamedNumber(L, "gravity", mi.gravity);
	LuaPushNamedNumber(L, "metal",   mi.maxMetal);
	LuaPushNamedNumber(L, "windMin", mi.minWind);
	LuaPushNamedNumber(L, "windMax", mi.maxWind);
	LuaPushNamedNumber(L, "mapX",    mi.width);
	LuaPushNamedNumber(L, "mapY",    mi.height);
	LuaPushNamedNumber(L, "extractorRadius", mi.extractorRadius);

	lua_pushstring(L, "startPos");
	lua_newtable(L);
	for (int i = 0; i < mi.posCount; i++) {
		lua_pushnumber(L, i + 1);
		lua_newtable(L);
		LuaPushNamedNumber(L, "x", mi.positions[i].x);
		LuaPushNamedNumber(L, "z", mi.positions[i].z);
		lua_rawset(L, -3);
	}
	lua_rawset(L, -3);

	return 1;
}


/**
 * @brief Retrieve the number of valid maps for the current mod
 * @return 0 on error; the number of valid maps on success
 *
 * A return value of 0 means that any map can be selected.
 * Be sure to map the mod into the VFS using AddArchive() or AddAllArchives()
 * prior to using this function.
 */
EXPORT(int) GetModValidMapCount()
{
	try {
		CheckInit();

		modValidMaps.clear();

		LuaParser luaParser("ValidMaps.lua", SPRING_VFS_MOD, SPRING_VFS_MOD);
		luaParser.GetTable("Spring");
		luaParser.AddFunc("GetMapList", LuaGetMapList);
		luaParser.AddFunc("GetMapInfo", LuaGetMapInfo);
		luaParser.EndTable();
		if (!luaParser.Execute()) {
			throw content_error("luaParser.Execute() failed: " + luaParser.GetErrorLog());
		}

		const LuaTable root = luaParser.GetRoot();
		if (!root.IsValid()) {
			throw content_error("root table invalid");
		}

		for (int index = 1; root.KeyExists(index); index++) {
			const string map = root.GetString(index, "");
			if (!map.empty()) {
				modValidMaps.push_back(map);
			}
		}

		return modValidMaps.size();
	}
	UNITSYNC_CATCH_BLOCKS;
	return 0;
}


/**
 * @brief Retrieve the name of a map valid for the current mod
 * @return NULL on error; the name of the map on success
 *
 * Map names should be complete  (including the .smf or .sm3 extension.)
 * Be sure you've made a call to GetModValidMapCount() prior to using this.
 */
EXPORT(const char*) GetModValidMap(int index)
{
	try {
		CheckInit();
		CheckBounds(index, modValidMaps.size());
		return GetStr(modValidMaps[index]);
	}
	UNITSYNC_CATCH_BLOCKS;
	return NULL;
}


//////////////////////////
//////////////////////////

static map<int, CFileHandler*> openFiles;
static int nextFile = 0;
static vector<string> curFindFiles;

static void CheckFileHandle(int handle)
{
	CheckInit();

	if (openFiles.find(handle) == openFiles.end())
		throw content_error("Unregistered handle. Pass a handle returned by OpenFileVFS.");
}


/**
 * @brief Open a file from the VFS
 * @param name the name of the file
 * @return Zero on error; a non-zero file handle on success.
 *
 * The returned file handle is needed for subsequent calls to CloseFileVFS(),
 * ReadFileVFS() and FileSizeVFS().
 *
 * Map the wanted archives into the VFS with AddArchive() or AddAllArchives()
 * before using this function.
 */
EXPORT(int) OpenFileVFS(const char* name)
{
	try {
		CheckInit();
		CheckNullOrEmpty(name);

		logOutput.Print(LOG_UNITSYNC, "openfilevfs: %s\n", name);

		CFileHandler* fh = new CFileHandler(name);
		if (!fh->FileExists()) {
			delete fh;
			throw content_error("File '" + string(name) + "' does not exist");
		}

		nextFile++;
		openFiles[nextFile] = fh;

		return nextFile;
	}
	UNITSYNC_CATCH_BLOCKS;
	return 0;
}


/**
 * @brief Close a file in the VFS
 * @param handle the file handle as returned by OpenFileVFS()
 */
EXPORT(void) CloseFileVFS(int handle)
{
	try {
		CheckFileHandle(handle);

		logOutput.Print(LOG_UNITSYNC, "closefilevfs: %d\n", handle);
		delete openFiles[handle];
		openFiles.erase(handle);
	}
	UNITSYNC_CATCH_BLOCKS;
}

/**
 * @brief Read some data from a file in the VFS
 * @param handle the file handle as returned by OpenFileVFS()
 * @param buf output buffer, must be at least length bytes
 * @param length how many bytes to read from the file
 * @return -1 on error; the number of bytes read on success
 * (if this is less than length you reached the end of the file.)
 */
EXPORT(int) ReadFileVFS(int handle, void* buf, int length)
{
	try {
		CheckFileHandle(handle);
		CheckNull(buf);
		CheckPositive(length);

		logOutput.Print(LOG_UNITSYNC, "readfilevfs: %d\n", handle);
		CFileHandler* fh = openFiles[handle];
		return fh->Read(buf, length);
	}
	UNITSYNC_CATCH_BLOCKS;
	return -1;
}


/**
 * @brief Retrieve size of a file in the VFS
 * @param handle the file handle as returned by OpenFileVFS()
 * @return -1 on error; the size of the file on success
 */
EXPORT(int) FileSizeVFS(int handle)
{
	try {
		CheckFileHandle(handle);

		logOutput.Print(LOG_UNITSYNC, "filesizevfs: %d\n", handle);
		CFileHandler* fh = openFiles[handle];
		return fh->FileSize();
	}
	UNITSYNC_CATCH_BLOCKS;
	return -1;
}

/**
 * Does not currently support more than one call at a time.
 * (a new call to initfind destroys data from previous ones)
 * pass the returned handle to findfiles to get the results
 */
EXPORT(int) InitFindVFS(const char* pattern)
{
	try {
		CheckInit();
		CheckNullOrEmpty(pattern);

		string path = filesystem.GetDirectory(pattern);
		string patt = filesystem.GetFilename(pattern);
		logOutput.Print(LOG_UNITSYNC, "initfindvfs: %s\n", pattern);
		curFindFiles = CFileHandler::FindFiles(path, patt);
		return 0;
	}
	UNITSYNC_CATCH_BLOCKS;
	return -1;
}

/**
 * Does not currently support more than one call at a time.
 * (a new call to initfind destroys data from previous ones)
 * pass the returned handle to findfiles to get the results
 */
EXPORT(int) InitDirListVFS(const char* path, const char* pattern, const char* modes)
{
	try {
		CheckInit();

		if (path    == NULL) { path = "";              }
		if (modes   == NULL) { modes = SPRING_VFS_ALL; }
		if (pattern == NULL) { pattern = "*";          }
		logOutput.Print(LOG_UNITSYNC, "InitDirListVFS: '%s' '%s' '%s'\n", path, pattern, modes);
		curFindFiles = CFileHandler::DirList(path, pattern, modes);
		return 0;
	}
	UNITSYNC_CATCH_BLOCKS;
	return -1;
}

/**
 * Does not currently support more than one call at a time.
 * (a new call to initfind destroys data from previous ones)
 * pass the returned handle to findfiles to get the results
 */
EXPORT(int) InitSubDirsVFS(const char* path, const char* pattern, const char* modes)
{
	try {
		CheckInit();
		if (path    == NULL) { path = "";              }
		if (modes   == NULL) { modes = SPRING_VFS_ALL; }
		if (pattern == NULL) { pattern = "*";          }
		logOutput.Print(LOG_UNITSYNC, "InitSubDirsVFS: '%s' '%s' '%s'\n", path, pattern, modes);
		curFindFiles = CFileHandler::SubDirs(path, pattern, modes);
		return 0;
	}
	UNITSYNC_CATCH_BLOCKS;
	return -1;
}

// On first call, pass handle from initfind. pass the return value of this function on subsequent calls
// until 0 is returned. size should be set to max namebuffer size on call
EXPORT(int) FindFilesVFS(int handle, char* nameBuf, int size)
{
	try {
		CheckInit();
		CheckNull(nameBuf);
		CheckPositive(size);

		logOutput.Print(LOG_UNITSYNC, "findfilesvfs: %d\n", handle);
		if ((unsigned)handle >= curFindFiles.size())
			return 0;
		safe_strzcpy(nameBuf, curFindFiles[handle], size);
		return handle + 1;
	}
	UNITSYNC_CATCH_BLOCKS;
	return 0;
}


//////////////////////////
//////////////////////////

static map<int, CArchiveBase*> openArchives;
static int nextArchive = 0;


static void CheckArchiveHandle(int handle)
{
	CheckInit();

	if (openArchives.find(handle) == openArchives.end())
		throw content_error("Unregistered handle. Pass a handle returned by OpenArchive.");
}


/**
 * @brief Open an archive
 * @param name the name of the archive (*.sdz, *.sd7, ...)
 * @return Zero on error; a non-zero archive handle on success.
 * @sa OpenArchiveType
 */
EXPORT(int) OpenArchive(const char* name)
{
	try {
		CheckInit();
		CheckNullOrEmpty(name);

		CArchiveBase* a = CArchiveFactory::OpenArchive(name);

		if (!a) {
			throw content_error("Archive '" + string(name) + "' could not be opened");
		}

		nextArchive++;
		openArchives[nextArchive] = a;
		return nextArchive;
	}
	UNITSYNC_CATCH_BLOCKS;
	return 0;
}


/**
 * @brief Open an archive
 * @param name the name of the archive (*.sd7, *.sdz, *.sdd, *.ccx, *.hpi, *.ufo, *.gp3, *.gp4, *.swx)
 * @param type the type of the archive (sd7, 7z, sdz, zip, sdd, dir, ccx, hpi, ufo, gp3, gp4, swx)
 * @return Zero on error; a non-zero archive handle on success.
 * @sa OpenArchive
 *
 * The list of supported types and recognized extensions may change at any time.
 * (But this list will always be the same as the file types recognized by the engine.)
 *
 * This function is pointless, because OpenArchive() does the same and automatically
 * detects the file type based on it's extension.  Who added it anyway?
 */
EXPORT(int) OpenArchiveType(const char* name, const char* type)
{
	try {
		CheckInit();
		CheckNullOrEmpty(name);
		CheckNullOrEmpty(type);

		CArchiveBase* a = CArchiveFactory::OpenArchive(name, type);

		if (!a) {
			throw content_error("Archive '" + string(name) + "' could not be opened");
		}

		nextArchive++;
		openArchives[nextArchive] = a;
		return nextArchive;
	}
	UNITSYNC_CATCH_BLOCKS;
	return 0;
}


/**
 * @brief Close an archive in the VFS
 * @param archive the archive handle as returned by OpenArchive()
 */
EXPORT(void) CloseArchive(int archive)
{
	try {
		CheckArchiveHandle(archive);

		delete openArchives[archive];
		openArchives.erase(archive);
	}
	UNITSYNC_CATCH_BLOCKS;
}


EXPORT(int) FindFilesArchive(int archive, int cur, char* nameBuf, int* size)
{
	try {
		CheckArchiveHandle(archive);
		CheckNull(nameBuf);
		CheckNull(size);

		CArchiveBase* a = openArchives[archive];

		logOutput.Print(LOG_UNITSYNC, "findfilesarchive: %d\n", archive);

		string name;
		int s;

		int ret = a->FindFiles(cur, &name, &s);
		strcpy(nameBuf, name.c_str()); // FIXME: oops, buffer overflow
		*size = s;
		return ret;
	}
	UNITSYNC_CATCH_BLOCKS;
	return 0;
}


/**
 * @brief Open an archive member
 * @param archive the archive handle as returned by OpenArchive()
 * @param name the name of the file
 * @return Zero on error; a non-zero file handle on success.
 *
 * The returned file handle is needed for subsequent calls to ReadArchiveFile(),
 * CloseArchiveFile() and SizeArchiveFile().
 */
EXPORT(int) OpenArchiveFile(int archive, const char* name)
{
	try {
		CheckArchiveHandle(archive);
		CheckNullOrEmpty(name);

		CArchiveBase* a = openArchives[archive];
		return a->OpenFile(name);
	}
	UNITSYNC_CATCH_BLOCKS;
	return 0;
}


/**
 * @brief Read some data from an archive member
 * @param archive the archive handle as returned by OpenArchive()
 * @param handle the file handle as returned by OpenArchiveFile()
 * @param buffer output buffer, must be at least numBytes bytes
 * @param numBytes how many bytes to read from the file
 * @return -1 on error; the number of bytes read on success
 * (if this is less than numBytes you reached the end of the file.)
 */
EXPORT(int) ReadArchiveFile(int archive, int handle, void* buffer, int numBytes)
{
	try {
		CheckArchiveHandle(archive);
		CheckNull(buffer);
		CheckPositive(numBytes);

		CArchiveBase* a = openArchives[archive];
		return a->ReadFile(handle, buffer, numBytes);
	}
	UNITSYNC_CATCH_BLOCKS;
	return -1;
}


/**
 * @brief Close an archive member
 * @param archive the archive handle as returned by OpenArchive()
 * @param handle the file handle as returned by OpenArchiveFile()
 */
EXPORT(void) CloseArchiveFile(int archive, int handle)
{
	try {
		CheckArchiveHandle(archive);

		CArchiveBase* a = openArchives[archive];
		a->CloseFile(handle);
	}
	UNITSYNC_CATCH_BLOCKS;
}


/**
 * @brief Retrieve size of an archive member
 * @param archive the archive handle as returned by OpenArchive()
 * @param handle the file handle as returned by OpenArchiveFile()
 * @return -1 on error; the size of the file on success
 */
EXPORT(int) SizeArchiveFile(int archive, int handle)
{
	try {
		CheckArchiveHandle(archive);

		CArchiveBase* a = openArchives[archive];
		return a->FileSize(handle);
	}
	UNITSYNC_CATCH_BLOCKS;
	return -1;
}

//////////////////////////
//////////////////////////

char strBuf[STRBUF_SIZE];

//Just returning str.c_str() does not work
const char *GetStr(string str)
{
	//static char strBuf[STRBUF_SIZE];

	if (str.length() + 1 > STRBUF_SIZE) {
		sprintf(strBuf, "Increase STRBUF_SIZE (needs %d bytes)", str.length() + 1);
	}
	else {
		strcpy(strBuf, str.c_str());
	}

	return strBuf;
}

void PrintLoadMsg(const char* text)
{
}


//////////////////////////
//////////////////////////

EXPORT(void) SetSpringConfigFile(const char* filenameAsAbsolutePath)
{
	ConfigHandler::Instantiate(filenameAsAbsolutePath);
}

EXPORT(const char*) GetSpringConfigFile()
{
	return GetStr(configHandler.GetConfigFile());
}

static void CheckConfigHandler()
{
	if (!_configHandler)
		throw std::logic_error("Unitsync config handler not initialized, check config source.");
}


/**
 * @brief get string from Spring configuration
 * @param name name of key to get
 * @param defvalue default string value to use if key is not found, may not be NULL
 * @return string value
 */
EXPORT(const char*) GetSpringConfigString(const char* name, const char* defValue)
{
	try {
		CheckConfigHandler();
		string res = configHandler.GetString(name, defValue);
		return GetStr(res);
	}
	UNITSYNC_CATCH_BLOCKS;
	return defValue;
}

/**
 * @brief get integer from Spring configuration
 * @param name name of key to get
 * @param defvalue default integer value to use if key is not found
 * @return integer value
 */
EXPORT(int) GetSpringConfigInt(const char* name, const int defValue)
{
	try {
		CheckConfigHandler();
		return configHandler.Get(name, defValue);
	}
	UNITSYNC_CATCH_BLOCKS;
	return defValue;
}

/**
 * @brief get float from Spring configuration
 * @param name name of key to get
 * @param defvalue default float value to use if key is not found
 * @return float value
 */
EXPORT(float) GetSpringConfigFloat(const char* name, const float defValue)
{
	try {
		CheckConfigHandler();
		return configHandler.Get(name, defValue);
	}
	UNITSYNC_CATCH_BLOCKS;
	return defValue;
}

/**
 * @brief set string in Spring configuration
 * @param name name of key to set
 * @param value string value to set
 */
EXPORT(void) SetSpringConfigString(const char* name, const char* value)
{
	try {
		CheckConfigHandler();
		configHandler.SetString( name, value );
	}
	UNITSYNC_CATCH_BLOCKS;
}

/**
 * @brief set integer in Spring configuration
 * @param name name of key to set
 * @param value integer value to set
 */
EXPORT(void) SetSpringConfigInt(const char* name, const int value)
{
	try {
		CheckConfigHandler();
		configHandler.Set(name, value);
	}
	UNITSYNC_CATCH_BLOCKS;
}

/**
 * @brief set float in Spring configuration
 * @param name name of key to set
 * @param value float value to set
 */
EXPORT(void) SetSpringConfigFloat(const char* name, const float value)
{
	try {
		CheckConfigHandler();
		configHandler.Set(name, value);
	}
	UNITSYNC_CATCH_BLOCKS;
}

/** @} */

//////////////////////////
//////////////////////////

// Helper class for popping up a MessageBox only once

class CMessageOnce
{
	private:
		bool alreadyDone;

	public:
		CMessageOnce() : alreadyDone(false) {}
		void operator() (const string& msg)
		{
			if (alreadyDone) return;
			alreadyDone = true;
			Message(msg.c_str());
		}
};

#define DEPRECATED \
	static CMessageOnce msg; \
	msg(string(__FUNCTION__) + ": deprecated unitsync function called, please update your lobby client"); \
	SetLastError("deprecated unitsync function called")


// deprecated 2008/10
EXPORT(const char*) GetCurrentList()
{
	DEPRECATED;
	return NULL;
}

// deprecated 2008/10
EXPORT(void) AddClient(int id, const char *unitList)
{
	DEPRECATED;
}

// deprecated 2008/10
EXPORT(void) RemoveClient(int id)
{
	DEPRECATED;
}

// deprecated 2008/10
EXPORT(const char*) GetClientDiff(int id)
{
	DEPRECATED;
	return NULL;
}

// deprecated 2008/10
EXPORT(void) InstallClientDiff(const char *diff)
{
	DEPRECATED;
}

// deprecated 2008/10
EXPORT(int) IsUnitDisabled(int unit)
{
	DEPRECATED;
	return 0;
}

// deprecated 2008/10
EXPORT(int) IsUnitDisabledByClient(int unit, int clientId)
{
	DEPRECATED;
	return 0;
}<|MERGE_RESOLUTION|>--- conflicted
+++ resolved
@@ -1540,15 +1540,23 @@
 
 		// EngineOptions must be read first, so accidentally "overloading" engine
 		// options with mod options with identical names is not possible.
-		ParseOptions("EngineOptions.lua", SPRING_VFS_MOD_BASE, SPRING_VFS_MOD_BASE);
-		ParseOptions("ModOptions.lua", SPRING_VFS_MOD, SPRING_VFS_MOD);
-
+		// Both files are now optional
+		try {
+			ParseOptions("EngineOptions.lua", SPRING_VFS_MOD_BASE, SPRING_VFS_MOD_BASE);
+		}
+		UNITSYNC_CATCH_BLOCKS;	
+		try {
+			ParseOptions("ModOptions.lua", SPRING_VFS_MOD, SPRING_VFS_MOD);
+		}
+		UNITSYNC_CATCH_BLOCKS;
+		
 		optionsSet.clear();
 
 		return options.size();
 	}
 	UNITSYNC_CATCH_BLOCKS;
 
+	// Failed to load engineoptions 
 	options.clear();
 	optionsSet.clear();
 
@@ -1825,7 +1833,6 @@
 }
 EXPORT(const char*) GetInfoDescription(int infoIndex) {
 
-<<<<<<< HEAD
 	try {
 		CheckSkirmishAIInfoIndex(infoIndex);
 		if (loadedLuaAIIndex >= 0) {
@@ -1843,21 +1850,6 @@
 }
 
 EXPORT(int) GetSkirmishAIOptionCount(int aiIndex) {
-=======
-		// EngineOptions must be read first, so accidentally "overloading" engine
-		// options with mod options with identical names is not possible.
-		// Both files are now optional
-		try {
-			ParseOptions("EngineOptions.lua", SPRING_VFS_MOD_BASE, SPRING_VFS_MOD_BASE);
-		}
-		UNITSYNC_CATCH_BLOCKS;	
-		try {
-			ParseOptions("ModOptions.lua", SPRING_VFS_MOD, SPRING_VFS_MOD);
-		}
-		UNITSYNC_CATCH_BLOCKS;
-		
-		optionsSet.clear();
->>>>>>> b57f78f3
 
 	try {
 		CheckSkirmishAIIndex(aiIndex);
@@ -1881,7 +1873,6 @@
 	}
 	UNITSYNC_CATCH_BLOCKS;
 
-	// Failed to load engineoptions 
 	options.clear();
 	optionsSet.clear();
 
