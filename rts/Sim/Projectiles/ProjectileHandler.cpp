
// ProjectileHandler.cpp: implementation of the CProjectileHandler class.
//
//////////////////////////////////////////////////////////////////////

#include "StdAfx.h"
#include <algorithm>
#include "mmgr.h"

#include "Projectile.h"
#include "ProjectileHandler.h"
#include "Game/Camera.h"
#include "Lua/LuaParser.h"
#include "Map/Ground.h"
#include "Map/MapInfo.h"
#include "ConfigHandler.h"
#include "Rendering/GroundFlash.h"
#include "Rendering/ShadowHandler.h"
#include "Rendering/GL/FBO.h"
#include "Rendering/GL/myGL.h"
#include "Rendering/GL/VertexArray.h"
#include "Rendering/Textures/Bitmap.h"
#include "Rendering/Textures/3DOTextureHandler.h"
#include "Rendering/Textures/S3OTextureHandler.h"
#include "Rendering/UnitModels/UnitDrawer.h"
#include "Rendering/UnitModels/3DOParser.h"
#include "Rendering/UnitModels/s3oParser.h"
#include "Sim/Features/Feature.h"
#include "Sim/Features/FeatureDef.h"
#include "Sim/Misc/CollisionHandler.h"
#include "Sim/Misc/CollisionVolume.h"
#include "Sim/Misc/LosHandler.h"
#include "Sim/Misc/QuadField.h"
#include "Sim/Misc/TeamHandler.h"
#include "Unsynced/ShieldPartProjectile.h"
#include "Sim/Units/Unit.h"
#include "Sim/Units/UnitDef.h"
#include "GlobalUnsynced.h"
#include "EventHandler.h"
#include "LogOutput.h"
#include "TimeProfiler.h"
#include "creg/STL_Map.h"
#include "creg/STL_List.h"
#include "Exceptions.h"

CProjectileHandler* ph;

using namespace std;

CR_BIND(CProjectileHandler, );
CR_REG_METADATA(CProjectileHandler, (
	CR_MEMBER(ps),
	CR_MEMBER(weaponProjectileIDs),
	CR_MEMBER(freeIDs),
	CR_MEMBER(maxUsedID),
	CR_MEMBER(groundFlashes),
	CR_RESERVED(32),
	CR_SERIALIZER(Serialize),
	CR_POSTLOAD(PostLoad)
));

//////////////////////////////////////////////////////////////////////
// Construction/Destruction
//////////////////////////////////////////////////////////////////////

CProjectileHandler::CProjectileHandler()
{
	PrintLoadMsg("Creating projectile texture");

	maxParticles     = configHandler->Get("MaxParticles",      4000);
	maxNanoParticles = configHandler->Get("MaxNanoParticles", 10000);

	currentParticles       = 0;
	currentNanoParticles   = 0;
	particleSaturation     = 0.0f;
	nanoParticleSaturation = 0.0f;
	numPerlinProjectiles   = 0;

	// preload some IDs
	// (note that 0 is reserved for unsynced projectiles)
	for (int i = 1; i <= 12345; i++) {
		freeIDs.push_back(i);
	}
	maxUsedID = freeIDs.size();

	textureAtlas = new CTextureAtlas(2048, 2048);

	// used to block resources_map.tdf from loading textures
	set<string> blockMapTexNames;

	LuaParser resourcesParser("gamedata/resources.lua",
	                          SPRING_VFS_MOD_BASE, SPRING_VFS_ZIP);
	if (!resourcesParser.Execute()) {
		logOutput.Print(resourcesParser.GetErrorLog());
	}
	const LuaTable rootTable = resourcesParser.GetRoot();
	const LuaTable gfxTable = rootTable.SubTable("graphics");

	const LuaTable ptTable = gfxTable.SubTable("projectileTextures");
	// add all textures in projectiletextures section
	map<string, string> ptex;
	ptTable.GetMap(ptex);

	for (map<string, string>::iterator pi=ptex.begin(); pi!=ptex.end(); ++pi) {
		textureAtlas->AddTexFromFile(pi->first, "bitmaps/" + pi->second);
		blockMapTexNames.insert(StringToLower(pi->first));
	}

	// add all texture from sections within projectiletextures section
	vector<string> seclist;
	ptTable.GetKeys(seclist);
	for (size_t i = 0; i < seclist.size(); i++) {
		const LuaTable ptSubTable = ptTable.SubTable(seclist[i]);
		if (ptSubTable.IsValid()) {
			map<string, string> ptex2;
			ptSubTable.GetMap(ptex2);
			for (map<string, string>::iterator pi = ptex2.begin(); pi != ptex2.end(); ++pi) {
				textureAtlas->AddTexFromFile(pi->first, "bitmaps/" + pi->second);
				blockMapTexNames.insert(StringToLower(pi->first));
			}
		}
	}

	// get the smoke textures, hold the count in 'smokeCount'
	const LuaTable smokeTable = gfxTable.SubTable("smoke");
	int smokeCount;
	if (smokeTable.IsValid()) {
		for (smokeCount = 0; true; smokeCount++) {
			const string tex = smokeTable.GetString(smokeCount + 1, "");
			if (tex.empty()) {
				break;
			}
			const string texName = "bitmaps/" + tex;
			const string smokeName = "ismoke" + IntToString(smokeCount, "%02i");
			textureAtlas->AddTexFromFile(smokeName, texName);
			blockMapTexNames.insert(StringToLower(smokeName));
		}
	}
	else {
		// setup the defaults
		for (smokeCount = 0; smokeCount < 12; smokeCount++) {
			const string smokeNum = IntToString(smokeCount, "%02i");
			const string smokeName = "ismoke" + smokeNum;
			const string texName = "bitmaps/smoke/smoke" + smokeNum + ".tga";
			textureAtlas->AddTexFromFile(smokeName, texName);
			blockMapTexNames.insert(StringToLower(smokeName));
		}
	}
	if (smokeCount <= 0) {
		throw content_error("missing smoke textures");
	}

	char tex[128][128][4];
	for (int y = 0; y < 128; y++) { // shield
		for (int x = 0; x < 128; x++) {
			tex[y][x][0] = 70;
			tex[y][x][1] = 70;
			tex[y][x][2] = 70;
			tex[y][x][3] = 70;
		}
	}
	textureAtlas->AddTexFromMem("perlintex", 128, 128, CTextureAtlas::RGBA32, tex);
	blockMapTexNames.insert("perlintex");

	blockMapTexNames.insert("flare");
	blockMapTexNames.insert("explo");
	blockMapTexNames.insert("explofade");
	blockMapTexNames.insert("heatcloud");
	blockMapTexNames.insert("laserend");
	blockMapTexNames.insert("laserfalloff");
	blockMapTexNames.insert("randdots");
	blockMapTexNames.insert("smoketrail");
	blockMapTexNames.insert("wake");
	blockMapTexNames.insert("perlintex");
	blockMapTexNames.insert("flame");

	blockMapTexNames.insert("sbtrailtexture");
	blockMapTexNames.insert("missiletrailtexture");
	blockMapTexNames.insert("muzzleflametexture");
	blockMapTexNames.insert("repulsetexture");
	blockMapTexNames.insert("dguntexture");
	blockMapTexNames.insert("flareprojectiletexture");
	blockMapTexNames.insert("sbflaretexture");
	blockMapTexNames.insert("missileflaretexture");
	blockMapTexNames.insert("beamlaserflaretexture");
	blockMapTexNames.insert("bubbletexture");
	blockMapTexNames.insert("geosquaretexture");
	blockMapTexNames.insert("gfxtexture");
	blockMapTexNames.insert("projectiletexture");
	blockMapTexNames.insert("repulsegfxtexture");
	blockMapTexNames.insert("sphereparttexture");
	blockMapTexNames.insert("torpedotexture");
	blockMapTexNames.insert("wrecktexture");
	blockMapTexNames.insert("plasmatexture");

	// allow map specified atlas textures for gaia unit projectiles
	LuaParser mapResParser("gamedata/resources_map.lua",
	                              SPRING_VFS_MOD_BASE, SPRING_VFS_ZIP);
	if (mapResParser.IsValid()) {
		const LuaTable mapRoot = mapResParser.GetRoot();
		const LuaTable mapTable = mapRoot.SubTable("projectileTextures");
		//add all textures in projectiletextures section
		map<string, string> mptex;
		mapTable.GetMap(mptex);
		map<string, string>::iterator pi;
		for (pi = mptex.begin(); pi != mptex.end(); ++pi) {
			if (blockMapTexNames.find(StringToLower(pi->first)) == blockMapTexNames.end()) {
				textureAtlas->AddTexFromFile(pi->first, "bitmaps/" + pi->second);
			}
		}
		//add all texture from sections within projectiletextures section
		mapTable.GetKeys(seclist);
		for (size_t i = 0; i < seclist.size(); i++) {
			const LuaTable mapSubTable = mapTable.SubTable(seclist[i]);
			if (mapSubTable.IsValid()) {
				map<string, string> ptex2;
				mapSubTable.GetMap(ptex2);
				for (map<string, string>::iterator pi = ptex2.begin(); pi != ptex2.end(); ++pi) {
					if (blockMapTexNames.find(StringToLower(pi->first)) == blockMapTexNames.end()) {
						textureAtlas->AddTexFromFile(pi->first, "bitmaps/" + pi->second);
					}
				}
			}
		}
	}

	if (!textureAtlas->Finalize()) {
		logOutput.Print("Could not finalize projectile texture atlas. Use less/smaller textures.");
	}

	flaretex        = textureAtlas->GetTexture("flare");
	explotex        = textureAtlas->GetTexture("explo");
	explofadetex    = textureAtlas->GetTexture("explofade");
	heatcloudtex    = textureAtlas->GetTexture("heatcloud");
	laserendtex     = textureAtlas->GetTexture("laserend");
	laserfallofftex = textureAtlas->GetTexture("laserfalloff");
	randdotstex     = textureAtlas->GetTexture("randdots");
	smoketrailtex   = textureAtlas->GetTexture("smoketrail");
	waketex         = textureAtlas->GetTexture("wake");
	perlintex       = textureAtlas->GetTexture("perlintex");
	flametex        = textureAtlas->GetTexture("flame");

	for (int i = 0; i < smokeCount; i++) {
		const string smokeName = "ismoke" + IntToString(i, "%02i");
		smoketex.push_back(textureAtlas->GetTexture(smokeName));
	}

#define GETTEX(t, b) textureAtlas->GetTextureWithBackup((t), (b))
	sbtrailtex         = GETTEX("sbtrailtexture",         "smoketrail"    );
	missiletrailtex    = GETTEX("missiletrailtexture",    "smoketrail"    );
	muzzleflametex     = GETTEX("muzzleflametexture",     "explo"         );
	repulsetex         = GETTEX("repulsetexture",         "explo"         );
	dguntex            = GETTEX("dguntexture",            "flare"         );
	flareprojectiletex = GETTEX("flareprojectiletexture", "flare"         );
	sbflaretex         = GETTEX("sbflaretexture",         "flare"         );
	missileflaretex    = GETTEX("missileflaretexture",    "flare"         );
	beamlaserflaretex  = GETTEX("beamlaserflaretexture",  "flare"         );
	bubbletex          = GETTEX("bubbletexture",          "circularthingy");
	geosquaretex       = GETTEX("geosquaretexture",       "circularthingy");
	gfxtex             = GETTEX("gfxtexture",             "circularthingy");
	projectiletex      = GETTEX("projectiletexture",      "circularthingy");
	repulsegfxtex      = GETTEX("repulsegfxtexture",      "circularthingy");
	sphereparttex      = GETTEX("sphereparttexture",      "circularthingy");
	torpedotex         = GETTEX("torpedotexture",         "circularthingy");
	wrecktex           = GETTEX("wrecktexture",           "circularthingy");
	plasmatex          = GETTEX("plasmatexture",          "circularthingy");
#undef GETTEX

	groundFXAtlas = new CTextureAtlas(2048, 2048);
	//add all textures in groundfx section
	const LuaTable groundfxTable = gfxTable.SubTable("groundfx");
	groundfxTable.GetMap(ptex);
	for (map<string, string>::iterator pi = ptex.begin(); pi != ptex.end(); ++pi) {
		groundFXAtlas->AddTexFromFile(pi->first, "bitmaps/" + pi->second);
	}
	//add all texture from sections within groundfx section
	groundfxTable.GetKeys(seclist);
	for (size_t i = 0; i < seclist.size(); i++) {
		const LuaTable gfxSubTable = groundfxTable.SubTable(seclist[i]);
		if (gfxSubTable.IsValid()) {
			map<string, string> ptex2;
			gfxSubTable.GetMap(ptex2);
			for (map<string, string>::iterator pi = ptex2.begin(); pi != ptex2.end(); ++pi) {
				groundFXAtlas->AddTexFromFile(pi->first, "bitmaps/" + pi->second);
			}
		}
	}

	if (!groundFXAtlas->Finalize()) {
		logOutput.Print("Could not finalize groundFX texture atlas. Use less/smaller textures.");
	}

	groundflashtex = groundFXAtlas->GetTexture("groundflash");
	groundringtex = groundFXAtlas->GetTexture("groundring");
	seismictex = groundFXAtlas->GetTexture("seismic");

	if (shadowHandler->canUseShadows) {
		projectileShadowVP = LoadVertexProgram("projectileshadow.vp");
	}


	flying3doPieces = new FlyingPiece_List;
	flyingPieces.push_back(flying3doPieces);

	for (int a = 0; a < 4; ++a) {
		perlinBlend[a]=0;
	}

	unsigned char tempmem[4*16*16];
	for (int a = 0; a < 4 * 16 * 16; ++a) {
		tempmem[a] = 0;
	}
	for (int a = 0; a < 8; ++a) {
		glGenTextures(1, &perlinTex[a]);
		glBindTexture(GL_TEXTURE_2D, perlinTex[a]);
		glTexParameteri(GL_TEXTURE_2D,GL_TEXTURE_MAG_FILTER,GL_LINEAR);
		glTexParameteri(GL_TEXTURE_2D,GL_TEXTURE_MIN_FILTER,GL_LINEAR);
		glTexImage2D(GL_TEXTURE_2D, 0, GL_RGBA8, 16,16, 0, GL_RGBA, GL_UNSIGNED_BYTE, tempmem);
	}

	drawPerlinTex=false;

	if (perlinFB.IsValid()) {
		//we never refresh the full texture (just the perlin part). So we need to reload it then.
		perlinFB.reloadOnAltTab = true;

		perlinFB.Bind();
		perlinFB.AttachTexture(textureAtlas->gltex);
		drawPerlinTex=perlinFB.CheckStatus("PERLIN");
		perlinFB.Unbind();
	}
}

CProjectileHandler::~CProjectileHandler()
{
	for (int a = 0; a < 8; ++a) {
		glDeleteTextures (1, &perlinTex[a]);
	}

	Projectile_List::iterator psi;
	for (psi = ps.begin(); psi != ps.end(); ++psi) {
		delete *psi;
	}
	vector<CGroundFlash*>::iterator gfi;
	for(gfi = groundFlashes.begin(); gfi != groundFlashes.end(); ++gfi) {
		delete *gfi;
	}
	distlist.clear();

	if (shadowHandler->canUseShadows) {
		glSafeDeleteProgram(projectileShadowVP);
	}

	/* Also invalidates flying3doPieces and flyings3oPieces. */
	for (list<FlyingPiece_List*>::iterator pti = flyingPieces.begin(); pti != flyingPieces.end(); ++pti) {
		FlyingPiece_List * fpl = *pti;
		for(list<FlyingPiece*>::iterator pi=fpl->begin();pi!=fpl->end();++pi){
			if ((*pi)->verts != NULL){
				delete[] ((*pi)->verts);
			}
			delete *pi;
		}
		delete fpl;
	}
	ph=0;
	delete textureAtlas;
	delete groundFXAtlas;
}

void CProjectileHandler::Serialize(creg::ISerializer *s)
{
	if (s->IsWriting ()) {
		int size = (int)ps.size();
		s->Serialize (&size,sizeof(int));
		for (Projectile_List::iterator it = ps.begin(); it!=ps.end(); ++it) {
			void **ptr = (void**)&*it;
			s->SerializeObjectPtr(ptr,(*it)->GetClass());
		}
	} else {
		int size;
		s->Serialize (&size, sizeof(int));
		ps.resize (size);
		for (Projectile_List::iterator it = ps.begin(); it!=ps.end(); ++it) {
			void **ptr = (void**)&*it;
			s->SerializeObjectPtr(ptr,0/*FIXME*/);
		}
	}
}

void CProjectileHandler::PostLoad()
{
}


void CProjectileHandler::Update()
{
	SCOPED_TIMER("Projectile handler");

	GML_UPDATE_TICKS();

	{
		GML_RECMUTEX_LOCK(lua); // Update
		GML_RECMUTEX_LOCK(proj); // Update

		Projectile_List::iterator psi = ps.begin();
		while (psi != ps.end()) {
			CProjectile* p = *psi;

			if (p->deleteMe) {
				Projectile_List::iterator prev = psi++;
				ps.erase(prev);

				if (p->synced && p->weapon) {
					// iterator is always valid
					ProjectileMap::iterator it = weaponProjectileIDs.find(p->id);
					const ProjectileMapPair& pp = it->second;

					eventHandler.ProjectileDestroyed(pp.first, pp.second);
					weaponProjectileIDs.erase(it);
					if (p->id != 0) {
						freeIDs.push_back(p->id);
					}
				}

				delete p;
			} else {
				p->Update();
				GML_GET_TICKS(p->lastProjUpdate);
				++psi;
			}
		}
	}

	{
		GML_RECMUTEX_LOCK(flash); // Update

		for (unsigned int i = 0; i < groundFlashes.size(); /* do nothing */) {
			CGroundFlash *gf = groundFlashes[i];
			if (!gf->Update ()) {
				// swap gf with the groundflash at the end of the list, so pop_back() can be used to erase it
				if (i < groundFlashes.size() - 1) {
					std::swap(groundFlashes.back(), groundFlashes[i]);
				}
				groundFlashes.pop_back();
				delete gf;
			} else {
				i++;
			}
		}
	}

	{
		GML_RECMUTEX_LOCK(piece); // Update

		for (list<FlyingPiece_List*>::iterator pti = flyingPieces.begin(); pti != flyingPieces.end(); ++pti) {
			FlyingPiece_List* fpl = *pti;
			FlyingPiece_List::iterator pi = fpl->begin();
			while ( pi != fpl->end() ) {
				FlyingPiece* p = *pi;
				p->pos     += p->speed;
				p->speed   *= 0.996f;
				p->speed.y += mapInfo->map.gravity;
				p->rot     += p->rotSpeed;

				if (p->pos.y < ground->GetApproximateHeight(p->pos.x, p->pos.z - 10)) {
					if (p->verts != NULL){
						delete[] p->verts;
					}
					delete p;
					pi = fpl->erase(pi);
				} else {
					++pi;
				}
			}
		}
	}
}


void CProjectileHandler::Draw(bool drawReflection,bool drawRefraction)
{
	glDisable(GL_BLEND);
	glEnable(GL_TEXTURE_2D);
	glDepthMask(1);

	CVertexArray* va=GetVertexArray();

	int numFlyingPieces = 0;
	int drawnPieces = 0;

	/* Putting in, say, viewport culling will deserve refactoring. */

	{
		unitDrawer->SetupForUnitDrawing();

		GML_RECMUTEX_LOCK(piece); // Draw

		// S3O flying pieces
		for (size_t textureType = 1; textureType < flyings3oPieces.size(); textureType++){
			/* TODO Skip this if there's no FlyingPieces. */

			texturehandlerS3O->SetS3oTexture(textureType);

			for (size_t team = 0; team < flyings3oPieces[textureType].size(); team++){
				FlyingPiece_List * fpl = flyings3oPieces[textureType][team];

				unitDrawer->SetTeamColour(team);

				va->Initialize();
				va->EnlargeArrays(fpl->size()*4,0,VA_SIZE_TN);

				numFlyingPieces += fpl->size();

				for(list<FlyingPiece*>::iterator pi=fpl->begin();pi!=fpl->end();++pi){
					CMatrix44f m;
					m.Rotate((*pi)->rot,(*pi)->rotAxis);
					float3 interPos=(*pi)->pos+(*pi)->speed*gu->timeOffset;

					SS3OVertex * verts = (*pi)->verts;

					float3 tp, tn;

<<<<<<< HEAD
					for (int i = 0; i < 4; i++){
						tp=m.Mul(verts[i].pos);
						tn=m.Mul(verts[i].normal);
						tp+=interPos;
						va->AddVertexQTN(tp,verts[i].textureX,verts[i].textureY,tn);
					}
=======
			if (pro->s3domodel) {
				if (pro->s3domodel->type == MODELTYPE_S3O) {
					unitDrawer->QueS3ODraw(pro, pro->s3domodel->textureType);
				} else {
					pro->DrawUnitPart();
>>>>>>> 3c2f0750
				}
				drawnPieces+=va->drawIndex()/32;
				va->DrawArrayTN(GL_QUADS);
			}
		}
<<<<<<< HEAD
=======
	}

	// 3DO flying pieces
	va->Initialize();
	va->EnlargeArrays(flying3doPieces->size()*4,0,VA_SIZE_TN);
	numFlyingPieces += flying3doPieces->size();
	for(list<FlyingPiece*>::iterator pi=flying3doPieces->begin();pi!=flying3doPieces->end();++pi){
		CMatrix44f m;
		m.Rotate((*pi)->rot,(*pi)->rotAxis);
		float3 interPos=(*pi)->pos+(*pi)->speed*gu->timeOffset;
		C3DOTextureHandler::UnitTexture* tex=(*pi)->prim->texture;
		const std::vector<S3DOVertex>& vertices    = (*pi)->object->vertices;
		const std::vector<int>&        verticesIdx = (*pi)->prim->vertices;

		const S3DOVertex* v=&vertices[verticesIdx[0]];
		float3 tp=m.Mul(v->pos);
		float3 tn=m.Mul(v->normal);
		tp+=interPos;
		va->AddVertexQTN(tp,tex->xstart,tex->ystart,tn);

		v=&vertices[verticesIdx[1]];
		tp=m.Mul(v->pos);
		tn=m.Mul(v->normal);
		tp+=interPos;
		va->AddVertexQTN(tp,tex->xend,tex->ystart,tn);

		v=&vertices[verticesIdx[2]];
		tp=m.Mul(v->pos);
		tn=m.Mul(v->normal);
		tp+=interPos;
		va->AddVertexQTN(tp,tex->xend,tex->yend,tn);

		v=&vertices[verticesIdx[3]];
		tp=m.Mul(v->pos);
		tn=m.Mul(v->normal);
		tp+=interPos;
		va->AddVertexQTN(tp,tex->xstart,tex->yend,tn);
	}
	drawnPieces+=va->drawIndex()/32;
	va->DrawArrayTN(GL_QUADS);
>>>>>>> 3c2f0750

		unitDrawer->SetupFor3DO();

		// 3DO flying pieces
		va->Initialize();
		va->EnlargeArrays(flying3doPieces->size()*4,0,VA_SIZE_TN);
		numFlyingPieces += flying3doPieces->size();
		for(list<FlyingPiece*>::iterator pi=flying3doPieces->begin();pi!=flying3doPieces->end();++pi){
			CMatrix44f m;
			m.Rotate((*pi)->rot,(*pi)->rotAxis);
			float3 interPos=(*pi)->pos+(*pi)->speed*gu->timeOffset;
			C3DOTextureHandler::UnitTexture* tex=(*pi)->prim->texture;
			const std::vector<S3DOVertex>& vertices    = (*pi)->object->vertices;
			const std::vector<int>&        verticesIdx = (*pi)->prim->vertices;

			const S3DOVertex* v=&vertices[verticesIdx[0]];
			float3 tp=m.Mul(v->pos);
			float3 tn=m.Mul(v->normal);
			tp+=interPos;
			va->AddVertexQTN(tp,tex->xstart,tex->ystart,tn);

			v=&vertices[verticesIdx[1]];
			tp=m.Mul(v->pos);
			tn=m.Mul(v->normal);
			tp+=interPos;
			va->AddVertexQTN(tp,tex->xend,tex->ystart,tn);

			v=&vertices[verticesIdx[2]];
			tp=m.Mul(v->pos);
			tn=m.Mul(v->normal);
			tp+=interPos;
			va->AddVertexQTN(tp,tex->xend,tex->yend,tn);

			v=&vertices[verticesIdx[3]];
			tp=m.Mul(v->pos);
			tn=m.Mul(v->normal);
			tp+=interPos;
			va->AddVertexQTN(tp,tex->xstart,tex->yend,tn);
		}
		drawnPieces+=va->drawIndex()/32;
	}

<<<<<<< HEAD
	va->DrawArrayTN(GL_QUADS);
=======
	// S3O flying pieces
	for (int textureType = 1; textureType < flyings3oPieces.size(); textureType++){
		/* TODO Skip this if there's no FlyingPieces. */

		texturehandlerS3O->SetS3oTexture(textureType);

		for (int team = 0; team < flyings3oPieces[textureType].size(); team++){
			FlyingPiece_List * fpl = flyings3oPieces[textureType][team];
>>>>>>> 3c2f0750

	distlist.clear();

	{
		GML_RECMUTEX_LOCK(proj); // Draw
		// Projectiles (3do's get rendered, s3o qued)
		for (Projectile_List::iterator psi = ps.begin(); psi != ps.end(); ++psi) {
			CProjectile* pro = *psi;

			pro->UpdateDrawPos();

			if (camera->InView(pro->pos, pro->drawRadius) && (gu->spectatingFullView || loshandler->InLos(pro, gu->myAllyTeam) ||
				(pro->owner() && teamHandler->Ally(pro->owner()->allyteam, gu->myAllyTeam)))) {

				CUnit* owner = pro->owner();
				bool stunned = owner? owner->stunned: false;

				if (owner && stunned && dynamic_cast<CShieldPartProjectile*>(pro)) {
					// if the unit that fired this projectile is stunned and the projectile
					// forms part of a shield (ie., the unit has a CPlasmaRepulser weapon but
					// cannot fire it), prevent the projectile (shield segment) from being drawn
					//
					// also prevents shields being drawn at unit's pre-pickup position
					// (since CPlasmaRepulser::Update() is responsible for updating
					// CShieldPartProjectile::centerPos) if the unit is in a non-fireplatform
					// transport
					continue;
				}

				if (drawReflection) {
					if (pro->pos.y < -pro->drawRadius)
						continue;

					float dif = pro->pos.y - camera->pos.y;
					float3 zeroPos = camera->pos * (pro->pos.y / dif) + pro->pos * (-camera->pos.y / dif);

					if (ground->GetApproximateHeight(zeroPos.x, zeroPos.z) > 3 + 0.5f * pro->drawRadius)
						continue;
				}
				if (drawRefraction && pro->pos.y > pro->drawRadius)
					continue;

				if (pro->s3domodel) {
					if (pro->s3domodel->textureType) {
						unitDrawer->QueS3ODraw(pro, pro->s3domodel->textureType);
					} else {
						pro->DrawUnitPart();
					}
				}

				struct projdist tmp;
				tmp.proj = pro;
				tmp.dist = pro->pos.dot(camera->forward);
				distlist.insert(tmp);
			}
		}

		unitDrawer->CleanUp3DO();
		// draw qued S3O projectiles
		unitDrawer->DrawQuedS3O();

		unitDrawer->CleanUpUnitDrawing();

		// Alpha transculent particles
		glEnable(GL_BLEND);
		glBlendFunc(GL_ONE, GL_ONE_MINUS_SRC_ALPHA);
		glEnable(GL_TEXTURE_2D);
		textureAtlas->BindTexture();
		glColor4f(1,1,1,0.2f);
		glAlphaFunc(GL_GREATER,0.0f);
		glEnable(GL_ALPHA_TEST);
		glDepthMask(0);
		glDisable(GL_FOG);

		currentParticles = 0;
		CProjectile::inArray = false;
		CProjectile::va = GetVertexArray();
		CProjectile::va->Initialize();

		for (std::set<projdist, dstcmp>::iterator i = distlist.begin(); i != distlist.end(); ++i) {
			(*i).proj->Draw();
		}
		if (CProjectile::inArray) {
			// this increments currentParticles by the draw index of
			// the projectile's vertex array, divided by 24 because
			// each element is 12 + 4 + 4 + 4 bytes in size (pos + 
			// u + v + color) for each type of "projectile"
			// note: nano-particles (CGfxProjectile instances) also
			// contribute to the count, but have their own creation
			// cutoff
			currentParticles += CProjectile::DrawArray();
		}
	}

	glBlendFunc(GL_SRC_ALPHA, GL_ONE_MINUS_SRC_ALPHA);
	//glDisable(GL_TEXTURE_2D);
	glDisable(GL_ALPHA_TEST);
	glColor4f(1.0f, 1.0f, 1.0f, 1.0f);
	glDepthMask(1);

	currentParticles = (int) (ps.size() * 0.8f + currentParticles * 0.2f);
	currentParticles += (int) (0.2f * drawnPieces + 0.3f * numFlyingPieces);

	particleSaturation     = currentParticles     / float(maxParticles);
	nanoParticleSaturation = currentNanoParticles / float(maxNanoParticles);
}

void CProjectileHandler::DrawShadowPass(void)
{
	drawlist.clear();
	Projectile_List::iterator psi;
	glBindProgramARB( GL_VERTEX_PROGRAM_ARB, projectileShadowVP );
	glEnable( GL_VERTEX_PROGRAM_ARB );
	glDisable(GL_TEXTURE_2D);

	{
		GML_RECMUTEX_LOCK(proj); // DrawShadowPass

		for (psi = ps.begin(); psi != ps.end(); ++psi) {
			if ((gu->spectatingFullView || loshandler->InLos(*psi, gu->myAllyTeam) ||
				((*psi)->owner() && teamHandler->Ally((*psi)->owner()->allyteam, gu->myAllyTeam)))) {

					if ((*psi)->s3domodel)
						(*psi)->DrawUnitPart();
					if ((*psi)->castShadow){
						drawlist.push_back(*psi);
					}
			}
		}

		glEnable(GL_TEXTURE_2D);
		textureAtlas->BindTexture();
		glColor4f(1.0f, 1.0f, 1.0f, 1.0f);
		glAlphaFunc(GL_GREATER,0.3f);
		glEnable(GL_ALPHA_TEST);
		glShadeModel(GL_SMOOTH);

		CProjectile::inArray = false;
		CProjectile::va = GetVertexArray();
		CProjectile::va->Initialize();

		for(std::vector<CProjectile *>::iterator i = drawlist.begin(); i != drawlist.end(); ++i) {
			(*i)->Draw();
		}

		if (CProjectile::inArray) {
			currentParticles += CProjectile::DrawArray();
		}
	}

	glShadeModel(GL_FLAT);
	glDisable(GL_ALPHA_TEST);
	glDisable(GL_TEXTURE_2D);
	glDisable(GL_VERTEX_PROGRAM_ARB);
}


void CProjectileHandler::AddProjectile(CProjectile* p)
{
	ps.push_back(p);

	if (p->synced && p->weapon) {
		// <ps> stores both synced and unsynced projectiles,
		// only keep track of IDs of the synced ones for Lua
		int newID = 0;
		if (!freeIDs.empty()) {
			newID = freeIDs.front();
			freeIDs.pop_front();
		} else {
			maxUsedID++;
			newID = maxUsedID;
			if (maxUsedID > (1 << 24)) {
				logOutput.Print("LUA projectile IDs are now out of range");
			}
		}
		p->id = newID;
		// projectile owner can die before projectile itself
		// does, so copy the allyteam at projectile creation
		ProjectileMapPair pp(p, p->owner() ? p->owner()->allyteam : -1);
		weaponProjectileIDs[p->id] = pp;
		eventHandler.ProjectileCreated(pp.first, pp.second);
	}
}




void CProjectileHandler::CheckUnitCollisions(
	CProjectile* p,
	std::vector<CUnit*>& tempUnits,
	CUnit** endUnit,
	const float3& ppos0,
	const float3& ppos1)
{
	CollisionQuery q;

	for (CUnit** ui = &tempUnits[0]; ui != endUnit; ++ui) {
		CUnit* unit = *ui;

		const bool friendlyShot = (p->owner() && (unit->allyteam == p->owner()->allyteam));
		const bool raytraced = (unit->collisionVolume->GetTestType() == COLVOL_TEST_CONT);

		// if this unit fired this projectile or (this unit is in the
		// same allyteam as the unit that shot this projectile and we
		// are ignoring friendly collisions)
		if (p->owner() == unit || ((p->collisionFlags & COLLISION_NOFRIENDLY) && friendlyShot)) {
			continue;
		}

		if (p->collisionFlags & COLLISION_NONEUTRAL) {
			if (unit->IsNeutral()) { continue; }
		}

		if (CCollisionHandler::DetectHit(unit, ppos0, ppos1, &q)) {
			if (q.lmp != NULL) {
				unit->SetLastAttackedPiece(q.lmp, gs->frameNum);
			}

			// The current projectile <p> won't reach the raytraced surface impact
			// position until ::Update() is called (same frame). This is a problem
			// when dealing with fast low-AOE projectiles since they would do almost
			// no damage if detonated outside the collision volume. Therefore, smuggle
			// a bit with its position now (rather than rolling it back in ::Update()
			// and waiting for the next-frame CheckUnitCol(), which is problematic
			// for noExplode projectiles).

			// const float3& pimpp = (q.b0)? q.p0: q.p1;
			const float3 pimpp =
				(q.b0 && q.b1)? ( q.p0 +  q.p1) * 0.5f:
				(q.b0        )? ( q.p0 + ppos1) * 0.5f:
								(ppos0 +  q.p1) * 0.5f;

			p->pos = (raytraced)? pimpp: ppos0;
			p->Collision(unit);
			p->pos = (raytraced)? ppos0: p->pos;
			break;
		}
	}
}

void CProjectileHandler::CheckFeatureCollisions(
	CProjectile* p,
	std::vector<CFeature*>& tempFeatures,
	CFeature** endFeature,
	const float3& ppos0,
	const float3& ppos1)
{
	CollisionQuery q;

	if (p->collisionFlags & COLLISION_NOFEATURE) {
		return;
	}

	for (CFeature** fi = &tempFeatures[0]; fi != endFeature; ++fi) {
		CFeature* feature = *fi;

		const bool raytraced =
			(feature->collisionVolume &&
			feature->collisionVolume->GetTestType() == COLVOL_TEST_CONT);

		// geothermals do not have a collision volume, skip them
		if (!feature->blocking || feature->def->geoThermal) {
			continue;
		}

		if (CCollisionHandler::DetectHit(feature, ppos0, ppos1, &q)) {
			const float3 pimpp =
				(q.b0 && q.b1)? (q.p0 + q.p1) * 0.5f:
				(q.b0        )? (q.p0 + ppos1) * 0.5f:
								(ppos0 + q.p1) * 0.5f;

			p->pos = (raytraced)? pimpp: ppos0;
			p->Collision(feature);
			p->pos = (raytraced)? ppos0: p->pos;
			break;
		}
	}
}

void CProjectileHandler::CheckCollisions()
{
	static std::vector<CUnit*> tempUnits(uh->MaxUnits(), NULL);
	static std::vector<CFeature*> tempFeatures(uh->MaxUnits(), NULL);

	Projectile_List::iterator psi;

	for (psi = ps.begin(); psi != ps.end(); ++psi) {
		CProjectile* p = (*psi);

		if (p->checkCol && !p->deleteMe) {
			const float3 ppos0 = p->pos;
			const float3 ppos1 = p->pos + p->speed;
			const float speedf = p->speed.Length();

			CUnit** endUnit = &tempUnits[0];
			CFeature** endFeature = &tempFeatures[0];

			qf->GetUnitsAndFeaturesExact(p->pos, p->radius + speedf, endUnit, endFeature);

			CheckUnitCollisions(p, tempUnits, endUnit, ppos0, ppos1);
			CheckFeatureCollisions(p, tempFeatures, endFeature, ppos0, ppos1);
		}
	}
}



void CProjectileHandler::AddGroundFlash(CGroundFlash* flash)
{
	groundFlashes.push_back(flash);
}


void CProjectileHandler::DrawGroundFlashes(void)
{
	static GLfloat black[] = { 0.0f, 0.0f, 0.0f, 0.0f };

	glEnable(GL_BLEND);
	glBlendFunc(GL_SRC_ALPHA,GL_ONE);
	glActiveTextureARB(GL_TEXTURE0_ARB);
	groundFXAtlas->BindTexture();
	glEnable(GL_TEXTURE_2D);
	glDepthMask(0);
	glEnable(GL_ALPHA_TEST);
	glAlphaFunc(GL_GREATER, 0.01f);
	glPolygonOffset(-20,-1000);
	glEnable(GL_POLYGON_OFFSET_FILL);
	glFogfv(GL_FOG_COLOR, black);

	CGroundFlash::va=GetVertexArray();
	CGroundFlash::va->Initialize();

	{
		GML_RECMUTEX_LOCK(flash); // DrawGroundFlashes

		CGroundFlash::va->EnlargeArrays(8*groundFlashes.size(),0,VA_SIZE_TC);

		vector<CGroundFlash*>::iterator gfi;
		for(gfi=groundFlashes.begin();gfi!=groundFlashes.end();++gfi){
			if ((*gfi)->alwaysVisible || gu->spectatingFullView ||
				loshandler->InAirLos((*gfi)->pos,gu->myAllyTeam))
				(*gfi)->Draw();
		}
	}

	CGroundFlash::va->DrawArrayTC(GL_QUADS);

	glFogfv(GL_FOG_COLOR,mapInfo->atmosphere.fogColor);
	glDisable(GL_POLYGON_OFFSET_FILL);
	glDisable(GL_ALPHA_TEST);
	glBlendFunc(GL_SRC_ALPHA,GL_ONE_MINUS_SRC_ALPHA);
	glDisable(GL_BLEND);
}

void CProjectileHandler::ConvertTex(unsigned char tex[512][512][4], int startx, int starty, int endx, int endy, float absorb)
{
	for(int y=starty;y<endy;++y){
		for(int x=startx;x<endx;++x){
			float alpha=tex[y][x][3];
			float mul=alpha/255.0f;
			tex[y][x][0]=(unsigned char)(mul * (float)tex[y][x][0]);
			tex[y][x][1]=(unsigned char)(mul * (float)tex[y][x][1]);
			tex[y][x][2]=(unsigned char)(mul * (float)tex[y][x][2]);
		}
	}
}


void CProjectileHandler::AddFlyingPiece(float3 pos,float3 speed,S3DOPiece* object,S3DOPrimitive* piece)
{
	FlyingPiece* fp=new FlyingPiece;
	fp->pos=pos;
	fp->speed=speed;
	fp->prim=piece;
	fp->object=object;
	fp->verts=NULL;

	fp->rotAxis=gu->usRandVector();
	fp->rotAxis.ANormalize();
	fp->rotSpeed=gu->usRandFloat()*0.1f;
	fp->rot=0;

	GML_RECMUTEX_LOCK(piece); // AddFlyingPiece

	flying3doPieces->push_back(fp);
}

void CProjectileHandler::AddFlyingPiece(int textureType, int team, float3 pos, float3 speed, SS3OVertex * verts){

	FlyingPiece* fp=new FlyingPiece;
	fp->pos=pos;
	fp->speed=speed;
	fp->prim=NULL;
	fp->object=NULL;
	fp->verts=verts;

	/* Duplicated with AddFlyingPiece. */
	fp->rotAxis=gu->usRandVector();
	fp->rotAxis.ANormalize();
	fp->rotSpeed=gu->usRandFloat()*0.1f;
	fp->rot=0;

	const size_t signedTextureType = (textureType < 0) ? 0 : textureType;
	const size_t signedTeam = (team < 0) ? 0 : team;

	GML_RECMUTEX_LOCK(piece); // AddFlyingPiece

	flyings3oPieces.reserve(textureType);
	while(flyings3oPieces.size() <= signedTextureType) {
		flyings3oPieces.push_back(vector<FlyingPiece_List*>());
	}

	flyings3oPieces[textureType].reserve(team);
	while(flyings3oPieces[textureType].size() <= signedTeam){
		//logOutput.Print("Creating piece list %d %d.", textureType, flyings3oPieces[textureType].size());
		FlyingPiece_List * fpl = new FlyingPiece_List;
		flyings3oPieces[textureType].push_back(fpl);
		flyingPieces.push_back(fpl);
	}

	flyings3oPieces[textureType][team]->push_back(fp);
}

void CProjectileHandler::UpdateTextures()
{
	if (numPerlinProjectiles && drawPerlinTex)
		UpdatePerlin();
}


void CProjectileHandler::UpdatePerlin()
{
	perlinFB.Bind();
	glViewport(perlintex.ixstart, perlintex.iystart, 128, 128);

	glMatrixMode(GL_PROJECTION);
	glPushMatrix();
	glLoadIdentity();
	glOrtho(0,1,0,1,-1,1);
	glMatrixMode(GL_MODELVIEW);
	glPushMatrix();
	glLoadIdentity();

	glDisable(GL_DEPTH_TEST);
	glDepthMask(0);
	glEnable(GL_BLEND);
	glBlendFunc(GL_ONE, GL_ONE);
	glEnable(GL_TEXTURE_2D);
	glDisable(GL_ALPHA_TEST);
	glDisable(GL_FOG);

	unsigned char col[4];
	float time=gu->lastFrameTime*gs->speedFactor*3;
	float speed=1;
	float size=1;
	for(int a=0;a<4;++a){
		perlinBlend[a]+=time*speed;
		if(perlinBlend[a]>1){
			unsigned int temp=perlinTex[a*2];
			perlinTex[a*2]=perlinTex[a*2+1];
			perlinTex[a*2+1]=temp;
			GenerateNoiseTex(perlinTex[a*2+1],16);
			perlinBlend[a]-=1;
		}

		float tsize=8/size;

		if(a==0)
			glDisable(GL_BLEND);

		CVertexArray* va=GetVertexArray();
		va->Initialize();
		va->CheckInitSize(4*VA_SIZE_TC,0);
		for(int b=0;b<4;++b)
			col[b]=int((1-perlinBlend[a])*16*size);
		glBindTexture(GL_TEXTURE_2D, perlinTex[a*2]);
		va->AddVertexQTC(float3(0,0,0),0,0,col);
		va->AddVertexQTC(float3(0,1,0),0,tsize,col);
		va->AddVertexQTC(float3(1,1,0),tsize,tsize,col);
		va->AddVertexQTC(float3(1,0,0),tsize,0,col);
		va->DrawArrayTC(GL_QUADS);

		if(a==0)
			glEnable(GL_BLEND);

		va=GetVertexArray();
		va->Initialize();
		va->CheckInitSize(4*VA_SIZE_TC,0);
		for(int b=0;b<4;++b)
			col[b]=int(perlinBlend[a]*16*size);
		glBindTexture(GL_TEXTURE_2D, perlinTex[a*2+1]);
		va->AddVertexQTC(float3(0,0,0),0,0,col);
		va->AddVertexQTC(float3(0,1,0),0,tsize,col);
		va->AddVertexQTC(float3(1,1,0),tsize,tsize,col);
		va->AddVertexQTC(float3(1,0,0),tsize,0,col);
		va->DrawArrayTC(GL_QUADS);

		speed*=0.6f;
		size*=2;
	}
	perlinFB.Unbind();
	glViewport(gu->viewPosX,0,gu->viewSizeX,gu->viewSizeY);

	glBlendFunc(GL_SRC_ALPHA, GL_ONE_MINUS_SRC_ALPHA);
	glEnable(GL_DEPTH_TEST);
	glDisable(GL_TEXTURE_2D);
	glDepthMask(1);

	glPopMatrix();
	glMatrixMode(GL_PROJECTION);
	glPopMatrix();
	glMatrixMode(GL_MODELVIEW);
}

void CProjectileHandler::GenerateNoiseTex(unsigned int tex,int size)
{
	unsigned char* mem=new unsigned char[4*size*size];

	for(int a=0;a<size*size;++a){
		unsigned char rnd=int(max(0.f,gu->usRandFloat()*555-300));
		mem[a*4+0]=rnd;
		mem[a*4+1]=rnd;
		mem[a*4+2]=rnd;
		mem[a*4+3]=rnd;
	}
	glBindTexture(GL_TEXTURE_2D, tex);
	glTexSubImage2D(GL_TEXTURE_2D,0,0,0,size,size,GL_RGBA,GL_UNSIGNED_BYTE,mem);
	delete[] mem;
}<|MERGE_RESOLUTION|>--- conflicted
+++ resolved
@@ -520,70 +520,17 @@
 
 					float3 tp, tn;
 
-<<<<<<< HEAD
 					for (int i = 0; i < 4; i++){
 						tp=m.Mul(verts[i].pos);
 						tn=m.Mul(verts[i].normal);
 						tp+=interPos;
 						va->AddVertexQTN(tp,verts[i].textureX,verts[i].textureY,tn);
 					}
-=======
-			if (pro->s3domodel) {
-				if (pro->s3domodel->type == MODELTYPE_S3O) {
-					unitDrawer->QueS3ODraw(pro, pro->s3domodel->textureType);
-				} else {
-					pro->DrawUnitPart();
->>>>>>> 3c2f0750
 				}
 				drawnPieces+=va->drawIndex()/32;
 				va->DrawArrayTN(GL_QUADS);
 			}
 		}
-<<<<<<< HEAD
-=======
-	}
-
-	// 3DO flying pieces
-	va->Initialize();
-	va->EnlargeArrays(flying3doPieces->size()*4,0,VA_SIZE_TN);
-	numFlyingPieces += flying3doPieces->size();
-	for(list<FlyingPiece*>::iterator pi=flying3doPieces->begin();pi!=flying3doPieces->end();++pi){
-		CMatrix44f m;
-		m.Rotate((*pi)->rot,(*pi)->rotAxis);
-		float3 interPos=(*pi)->pos+(*pi)->speed*gu->timeOffset;
-		C3DOTextureHandler::UnitTexture* tex=(*pi)->prim->texture;
-		const std::vector<S3DOVertex>& vertices    = (*pi)->object->vertices;
-		const std::vector<int>&        verticesIdx = (*pi)->prim->vertices;
-
-		const S3DOVertex* v=&vertices[verticesIdx[0]];
-		float3 tp=m.Mul(v->pos);
-		float3 tn=m.Mul(v->normal);
-		tp+=interPos;
-		va->AddVertexQTN(tp,tex->xstart,tex->ystart,tn);
-
-		v=&vertices[verticesIdx[1]];
-		tp=m.Mul(v->pos);
-		tn=m.Mul(v->normal);
-		tp+=interPos;
-		va->AddVertexQTN(tp,tex->xend,tex->ystart,tn);
-
-		v=&vertices[verticesIdx[2]];
-		tp=m.Mul(v->pos);
-		tn=m.Mul(v->normal);
-		tp+=interPos;
-		va->AddVertexQTN(tp,tex->xend,tex->yend,tn);
-
-		v=&vertices[verticesIdx[3]];
-		tp=m.Mul(v->pos);
-		tn=m.Mul(v->normal);
-		tp+=interPos;
-		va->AddVertexQTN(tp,tex->xstart,tex->yend,tn);
-	}
-	drawnPieces+=va->drawIndex()/32;
-	va->DrawArrayTN(GL_QUADS);
->>>>>>> 3c2f0750
-
-		unitDrawer->SetupFor3DO();
 
 		// 3DO flying pieces
 		va->Initialize();
@@ -622,20 +569,11 @@
 			va->AddVertexQTN(tp,tex->xstart,tex->yend,tn);
 		}
 		drawnPieces+=va->drawIndex()/32;
-	}
-
-<<<<<<< HEAD
-	va->DrawArrayTN(GL_QUADS);
-=======
-	// S3O flying pieces
-	for (int textureType = 1; textureType < flyings3oPieces.size(); textureType++){
-		/* TODO Skip this if there's no FlyingPieces. */
-
-		texturehandlerS3O->SetS3oTexture(textureType);
-
-		for (int team = 0; team < flyings3oPieces[textureType].size(); team++){
-			FlyingPiece_List * fpl = flyings3oPieces[textureType][team];
->>>>>>> 3c2f0750
+
+		unitDrawer->SetupFor3DO();
+		va->DrawArrayTN(GL_QUADS);
+		//unitDrawer->CleanUp3DO(); we will render the projectiles before we unlink it
+	}
 
 	distlist.clear();
 
@@ -679,7 +617,7 @@
 					continue;
 
 				if (pro->s3domodel) {
-					if (pro->s3domodel->textureType) {
+					if (pro->s3domodel->type == MODELTYPE_S3O) {
 						unitDrawer->QueS3ODraw(pro, pro->s3domodel->textureType);
 					} else {
 						pro->DrawUnitPart();
@@ -692,8 +630,8 @@
 				distlist.insert(tmp);
 			}
 		}
-
 		unitDrawer->CleanUp3DO();
+
 		// draw qued S3O projectiles
 		unitDrawer->DrawQuedS3O();
 
