--- conflicted
+++ resolved
@@ -228,18 +228,10 @@
 /**
  * Finds a square accessable by the given movedata within the given block
  */
-<<<<<<< HEAD
 void CPathEstimator::FindOffset(const MoveData& moveData, unsigned int blockX, unsigned int blockZ) {
-	// lower corner position of block
+	//! lower corner position of block
 	const unsigned int lowerX = blockX * BLOCK_SIZE;
 	const unsigned int lowerZ = blockZ * BLOCK_SIZE;
-
-=======
-void CPathEstimator::FindOffset(const MoveData& moveData, int blockX, int blockZ) {
-	//! lower corner position of block
-	const int lowerX = blockX * BLOCK_SIZE;
-	const int lowerZ = blockZ * BLOCK_SIZE;
->>>>>>> 02c41bf2
 	const unsigned int blockArea = (BLOCK_SIZE * BLOCK_SIZE) / SQUARE_SIZE;
 
 	unsigned int bestPosX = BLOCK_SIZE >> 1;
