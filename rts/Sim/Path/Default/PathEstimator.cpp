/* This file is part of the Spring engine (GPL v2 or later), see LICENSE.html */

#include "StdAfx.h"
#include "PathEstimator.h"

#include <fstream>
#include <boost/bind.hpp>
#include <boost/version.hpp>
#include <boost/version.hpp>

#include "lib/minizip/zip.h"
#include "mmgr.h"

#include "PathAllocator.h"
#include "PathCache.h"
#include "PathFinder.h"
#include "PathFinderDef.h"
#include "PathFlowMap.hpp"
#include "Map/ReadMap.h"
#include "Game/LoadScreen.h"
#include "Sim/MoveTypes/MoveInfo.h"
#include "Sim/MoveTypes/MoveMath/MoveMath.h"
#include "Sim/Units/Unit.h"
#include "Sim/Units/UnitDef.h"
#include "System/FileSystem/ArchiveZip.h"
#include "System/FileSystem/FileSystem.h"
#include "System/LogOutput.h"
#include "System/ConfigHandler.h"
#include "System/NetProtocol.h"

#define PATHDEBUG false

const std::string pathDir = "cache/paths/";

#if !defined(USE_MMGR)
void* CPathEstimator::operator new(size_t size) { return PathAllocator::Alloc(size); }
void CPathEstimator::operator delete(void* p, size_t size) { PathAllocator::Free(p, size); }
#endif



CPathEstimator::CPathEstimator(CPathFinder* pf, unsigned int BSIZE, const std::string& cacheFileName, const std::string& mapFileName):
	BLOCK_SIZE(BSIZE),
	BLOCK_PIXEL_SIZE(BSIZE * SQUARE_SIZE),
	BLOCKS_TO_UPDATE(SQUARES_TO_UPDATE / (BLOCK_SIZE * BLOCK_SIZE) + 1),
	nbrOfBlocksX(gs->mapx / BLOCK_SIZE),
	nbrOfBlocksZ(gs->mapy / BLOCK_SIZE),
	nextOffsetMessageIdx(0),
	nextCostMessageIdx(0),
	pathChecksum(0),
	offsetBlockNum(nbrOfBlocksX * nbrOfBlocksZ),
	costBlockNum(nbrOfBlocksX * nbrOfBlocksZ),
	blockStates(int2(nbrOfBlocksX, nbrOfBlocksZ), int2(gs->mapx, gs->mapy))
{
 	pathFinder = pf;

	// these give the changes in (x, z) coors
	// when moving one step in given direction
	//
	// NOTE: the choices of +1 for LEFT and UP
	// are not arbitrary (they are related to
	// GetBlockVertexOffset) and also need to
	// be consistent with the PATHOPT_* flags
	// (because of PathDir2PathOpt)
	directionVectors[PATHDIR_LEFT      ] = int2(+1,  0);
	directionVectors[PATHDIR_RIGHT     ] = int2(-1,  0);
	directionVectors[PATHDIR_UP        ] = int2( 0, +1);
	directionVectors[PATHDIR_DOWN      ] = int2( 0, -1);
	directionVectors[PATHDIR_LEFT_UP   ] = int2(directionVectors[PATHDIR_LEFT ].x, directionVectors[PATHDIR_UP  ].y);
	directionVectors[PATHDIR_RIGHT_UP  ] = int2(directionVectors[PATHDIR_RIGHT].x, directionVectors[PATHDIR_UP  ].y);
	directionVectors[PATHDIR_RIGHT_DOWN] = int2(directionVectors[PATHDIR_RIGHT].x, directionVectors[PATHDIR_DOWN].y);
	directionVectors[PATHDIR_LEFT_DOWN ] = int2(directionVectors[PATHDIR_LEFT ].x, directionVectors[PATHDIR_DOWN].y);

	mGoalSqrOffset.x = BLOCK_SIZE >> 1;
	mGoalSqrOffset.y = BLOCK_SIZE >> 1;

	vertexCosts.resize(moveinfo->moveData.size() * blockStates.GetSize() * PATH_DIRECTION_VERTICES, PATHCOST_INFINITY);

	// load precalculated data if it exists
	InitEstimator(cacheFileName, mapFileName);
}

CPathEstimator::~CPathEstimator()
{
	for (int i = 0; i < blockStates.GetSize(); i++)
		blockStates[i].nodeOffsets.clear();

	delete pathCache;

	blockStates.Clear();
	vertexCosts.clear();
}


void CPathEstimator::InitEstimator(const std::string& cacheFileName, const std::string& map)
{
	int numThreads_tmp = configHandler->Get("HardwareThreadCount", 0);
	size_t numThreads = ((numThreads_tmp < 0) ? 0 : numThreads_tmp);

	if (numThreads == 0) {
		#if (BOOST_VERSION >= 103500)
		numThreads = boost::thread::hardware_concurrency();
		#elif defined(USE_GML)
		numThreads = gmlCPUCount();
		#else
		numThreads = 1;
		#endif
	}

	if (threads.size() != numThreads) {
		threads.resize(numThreads);
		pathFinders.resize(numThreads);
	}
	pathFinders[0] = pathFinder;

	// Not much point in multithreading these...
	InitBlocks();

	char calcMsg[512];
	sprintf(calcMsg, "Reading Estimate PathCosts [%d]", BLOCK_SIZE);
	loadscreen->SetLoadMessage(calcMsg);

	if (!ReadFile(cacheFileName, map)) {
		pathBarrier = new boost::barrier(numThreads);

		// Start threads if applicable
		for (size_t i = 1; i < numThreads; ++i) {
			pathFinders[i] = new CPathFinder();
			threads[i] = new boost::thread(boost::bind(&CPathEstimator::CalcOffsetsAndPathCosts, this, i));
		}

		// Use the current thread as thread zero
		CalcOffsetsAndPathCosts(0);

		for (size_t i = 1; i < numThreads; ++i) {
			threads[i]->join();
			delete threads[i];
			delete pathFinders[i];
		}

		delete pathBarrier;

		loadscreen->SetLoadMessage("PathCosts: writing", true);
		WriteFile(cacheFileName, map);
		loadscreen->SetLoadMessage("PathCosts: written", true);
	}

	pathCache = new CPathCache(nbrOfBlocksX, nbrOfBlocksZ);
}



void CPathEstimator::InitBlocks() {
	for (unsigned int idx = 0; idx < blockStates.GetSize(); idx++) {
		const unsigned int x = idx % nbrOfBlocksX;
		const unsigned int z = idx / nbrOfBlocksX;
		const unsigned int blockNr = z * nbrOfBlocksX + x;

		blockStates[blockNr].nodeOffsets.resize(moveinfo->moveData.size());
	}
}


void CPathEstimator::CalcOffsetsAndPathCosts(unsigned int threadNum) {
	//! reset FPU state for synced computations
	streflop_init<streflop::Simple>();

	// NOTE: EstimatePathCosts() [B] is temporally dependent on CalculateBlockOffsets() [A],
	// A must be completely finished before B_i can be safely called. This means we cannot
	// let thread i execute (A_i, B_i), but instead have to split the work such that every
	// thread finishes its part of A before any starts B_i.
	const unsigned int maxBlockIdx = blockStates.GetSize() - 1;
	int i;

	while ((i = --offsetBlockNum) >= 0)
		CalculateBlockOffsets(maxBlockIdx - i, threadNum);

	pathBarrier->wait();

	while ((i = --costBlockNum) >= 0)
		EstimatePathCosts(maxBlockIdx - i, threadNum);
}


void CPathEstimator::CalculateBlockOffsets(unsigned int blockIdx, unsigned int threadNum)
{
	const unsigned int x = blockIdx % nbrOfBlocksX;
	const unsigned int z = blockIdx / nbrOfBlocksX;

	if (threadNum == 0 && blockIdx >= nextOffsetMessageIdx) {
		nextOffsetMessageIdx = blockIdx + blockStates.GetSize() / 16;
		net->Send(CBaseNetProtocol::Get().SendCPUUsage(BLOCK_SIZE | (blockIdx << 8)));
	}

	for (vector<MoveData*>::iterator mi = moveinfo->moveData.begin(); mi != moveinfo->moveData.end(); mi++) {
		if ((*mi)->unitDefRefCount > 0) {
			FindOffset(**mi, x, z);
		}
	}
}

void CPathEstimator::EstimatePathCosts(unsigned int blockIdx, unsigned int threadNum) {
	const unsigned int x = blockIdx % nbrOfBlocksX;
	const unsigned int z = blockIdx / nbrOfBlocksX;

	if (threadNum == 0 && blockIdx >= nextCostMessageIdx) {
		nextCostMessageIdx = blockIdx + blockStates.GetSize() / 16;

		char calcMsg[128];
		sprintf(calcMsg, "PathCosts: precached %d of %d blocks", blockIdx, blockStates.GetSize());

		net->Send(CBaseNetProtocol::Get().SendCPUUsage(0x1 | BLOCK_SIZE | (blockIdx << 8)));
		loadscreen->SetLoadMessage(calcMsg, (blockIdx != 0));
	}

	for (vector<MoveData*>::iterator mi = moveinfo->moveData.begin(); mi != moveinfo->moveData.end(); mi++) {
		if ((*mi)->unitDefRefCount > 0) {
			CalculateVertices(**mi, x, z, threadNum);
		}
	}
}






/**
 * Finds a square accessable by the given movedata within the given block
 */
void CPathEstimator::FindOffset(const MoveData& moveData, unsigned int blockX, unsigned int blockZ) {
	// lower corner position of block
	const unsigned int lowerX = blockX * BLOCK_SIZE;
	const unsigned int lowerZ = blockZ * BLOCK_SIZE;

	const unsigned int blockArea = (BLOCK_SIZE * BLOCK_SIZE) / SQUARE_SIZE;

	unsigned int bestPosX = BLOCK_SIZE >> 1;
	unsigned int bestPosZ = BLOCK_SIZE >> 1;

	float bestCost = std::numeric_limits<float>::max();

	// search for an accessible position
	for (unsigned int z = 1; z < BLOCK_SIZE; z += 2) {
		for (unsigned int x = 1; x < BLOCK_SIZE; x += 2) {
			const int dx = x - (BLOCK_SIZE >> 1);
			const int dz = z - (BLOCK_SIZE >> 1);
			const float speedMod = moveData.moveMath->SpeedMod(moveData, int(lowerX + x), int(lowerZ + z));

			float cost = (dx * dx + dz * dz) + (blockArea / (0.001f + speedMod));

			if (moveData.moveMath->IsBlocked(moveData, lowerX + x, lowerZ + z) & CMoveMath::BLOCK_STRUCTURE) {
				cost = std::numeric_limits<float>::infinity();
			}

			if (cost < bestCost) {
				bestCost = cost;
				bestPosX = x;
				bestPosZ = z;
			}
		}
	}

	// store the offset found
	blockStates[blockZ * nbrOfBlocksX + blockX].nodeOffsets[moveData.pathType].x = blockX * BLOCK_SIZE + bestPosX;
	blockStates[blockZ * nbrOfBlocksX + blockX].nodeOffsets[moveData.pathType].y = blockZ * BLOCK_SIZE + bestPosZ;
}


/**
 * Calculate all vertices connected from the given block
 * (always 4 out of 8 vertices connected to the block)
 */
void CPathEstimator::CalculateVertices(const MoveData& moveData, unsigned int blockX, unsigned int blockZ, unsigned int thread) {
	for (unsigned int dir = 0; dir < PATH_DIRECTION_VERTICES; dir++)
		CalculateVertex(moveData, blockX, blockZ, dir, thread);
}


/**
 * Calculate requested vertex
 */
void CPathEstimator::CalculateVertex(
	const MoveData& moveData,
	unsigned int parentBlockX,
	unsigned int parentBlockZ,
	unsigned int direction,
	unsigned int threadNum)
{
	const int childBlockX = parentBlockX + directionVectors[direction].x;
	const int childBlockZ = parentBlockZ + directionVectors[direction].y;

	const unsigned int parentBlockNbr = parentBlockZ * nbrOfBlocksX + parentBlockX;
	const unsigned int vertexNbr =
		moveData.pathType * blockStates.GetSize() * PATH_DIRECTION_VERTICES +
		parentBlockNbr * PATH_DIRECTION_VERTICES +
		direction;

	// outside map?
	if (childBlockX < 0 || childBlockZ < 0 || childBlockX >= nbrOfBlocksX || childBlockZ >= nbrOfBlocksZ) {
		vertexCosts[vertexNbr] = PATHCOST_INFINITY;
		return;
	}

	// start position
	const unsigned int parentXSquare = blockStates[parentBlockNbr].nodeOffsets[moveData.pathType].x;
	const unsigned int parentZSquare = blockStates[parentBlockNbr].nodeOffsets[moveData.pathType].y;

	// goal position
	const unsigned int childBlockNbr = childBlockZ * nbrOfBlocksX + childBlockX;
	const unsigned int childXSquare = blockStates[childBlockNbr].nodeOffsets[moveData.pathType].x;
	const unsigned int childZSquare = blockStates[childBlockNbr].nodeOffsets[moveData.pathType].y;

	const float3& startPos = SquareToFloat3(parentXSquare, parentZSquare);
	const float3& goalPos = SquareToFloat3(childXSquare, childZSquare);

	// PathFinder definition
	CRangedGoalWithCircularConstraint pfDef(startPos, goalPos, 0, 1.1f, 2);

	// the path to find
	IPath::Path path;
	IPath::SearchResult result;

	// since CPathFinder::GetPath() is not thread-safe,
	// use this thread's "private" CPathFinder instance
	// (rather than locking pathFinder->GetPath()) if we
	// are in one
<<<<<<< HEAD
	result = pathFinders[threadNum]->GetPath(moveData, startPos, pfDef, path, false, true, MAX_SEARCHED_NODES_PE, false, 0, true);
=======
	result = pathFinders[thread]->GetPath(moveData, startPos, pfDef, path, false, true, MAX_SEARCHED_NODES_PF >> 2, false, 0, true);
>>>>>>> 0eafce1e

	// store the result
	if (result == IPath::Ok)
		vertexCosts[vertexNbr] = path.pathCost;
	else
		vertexCosts[vertexNbr] = PATHCOST_INFINITY;
}


/**
 * Mark affected blocks as obsolete
 */
void CPathEstimator::MapChanged(unsigned int x1, unsigned int z1, unsigned int x2, unsigned z2) {
	// find the upper and lower corner of the rectangular area
	int lowerX, upperX;
	int lowerZ, upperZ;

	if (x1 < x2) {
		lowerX = (x1 / BLOCK_SIZE) - 1;
		upperX = (x2 / BLOCK_SIZE);
	} else {
		lowerX = (x2 / BLOCK_SIZE) - 1;
		upperX = (x1 / BLOCK_SIZE);
	}
	if (z1 < z2) {
		lowerZ = (z1 / BLOCK_SIZE) - 1;
		upperZ = (z2 / BLOCK_SIZE);
	} else {
		lowerZ = (z2 / BLOCK_SIZE) - 1;
		upperZ = (z1 / BLOCK_SIZE);
	}

	// error-check
	upperX = std::min(upperX, int(nbrOfBlocksX - 1));
	upperZ = std::min(upperZ, int(nbrOfBlocksZ - 1));

	if (lowerX < 0) lowerX = 0;
	if (lowerZ < 0) lowerZ = 0;

	// mark the blocks inside the rectangle, enqueue them
	// from upper to lower because of the placement of the
	// bi-directional vertices
	for (int z = upperZ; z >= lowerZ; z--) {
		for (int x = upperX; x >= lowerX; x--) {
			if (!(blockStates[z * nbrOfBlocksX + x].nodeMask & PATHOPT_OBSOLETE)) {
				std::vector<MoveData*>::iterator mi;

				for (mi = moveinfo->moveData.begin(); mi < moveinfo->moveData.end(); mi++) {
					if ((*mi)->unitDefRefCount > 0) {
						SingleBlock sb;
							sb.blockPos.x = x;
							sb.blockPos.y = z;
							sb.moveData = *mi;
						changedBlocks.push_back(sb);
						blockStates[z * nbrOfBlocksX + x].nodeMask |= PATHOPT_OBSOLETE;
					}
				}
			}
		}
	}
}


/**
 * Update some obsolete blocks using the FIFO-principle
 */
void CPathEstimator::Update() {
	pathCache->Update();

	for (unsigned int n = 0; !changedBlocks.empty() && n < BLOCKS_TO_UPDATE; ) {
		// copy the next block in line
		const SingleBlock sb = changedBlocks.front();

		const unsigned int blockX = sb.blockPos.x;
		const unsigned int blockZ = sb.blockPos.y;
		const unsigned int blockN = blockZ * nbrOfBlocksX + blockX;

		changedBlocks.pop_front();

		// check if it's not already updated
		if (blockStates[blockN].nodeMask & PATHOPT_OBSOLETE) {
			const MoveData* currBlockMD = sb.moveData;
			const MoveData* nextBlockMD = (changedBlocks.empty())? NULL: (changedBlocks.front()).moveData;

			// no, update the block
			FindOffset(*currBlockMD, blockX, blockZ);
			CalculateVertices(*currBlockMD, blockX, blockZ);

			// each MapChanged() call adds AT MOST <moveData.size()> SingleBlock's
			// in ascending pathType order per (x, z) PE-block, therefore when the
			// next SingleBlock's pathType is less or equal to the current we know
			// that all have been processed (for one PE-block)
			if (nextBlockMD == NULL || nextBlockMD->pathType <= currBlockMD->pathType) {
				blockStates[blockN].nodeMask &= ~PATHOPT_OBSOLETE;
			}

			// one stale SingleBlock consumed
			n++;
		}
	}
}


/**
 * Stores data and does some top-administration
 */
IPath::SearchResult CPathEstimator::GetPath(
	const MoveData& moveData,
	float3 start,
	const CPathFinderDef& peDef,
	IPath::Path& path,
	unsigned int maxSearchedBlocks,
	bool synced
) {
	start.CheckInBounds();

	// clear the path
	path.path.clear();
	path.pathCost = PATHCOST_INFINITY;

	// initial calculations
	maxBlocksToBeSearched = std::min(maxSearchedBlocks, MAX_SEARCHED_NODES_PE - 8U);

	int2 startBlock;
		startBlock.x = start.x / BLOCK_PIXEL_SIZE;
		startBlock.y = start.z / BLOCK_PIXEL_SIZE;
	int2 goalBlock;
		goalBlock.x = peDef.goalSquareX / BLOCK_SIZE;
		goalBlock.y = peDef.goalSquareZ / BLOCK_SIZE;

	mStartBlock = startBlock;
	mStartBlockIdx = startBlock.y * nbrOfBlocksX + startBlock.x;

	if (synced) {
		CPathCache::CacheItem* ci = pathCache->GetCachedPath(startBlock, goalBlock, peDef.sqGoalRadius, moveData.pathType);
		if (ci) {
			// use a cached path if we have one (NOTE: only when in synced context)
			path = ci->path;
			return ci->result;
		}
	}

	// oterhwise search
	IPath::SearchResult result = InitSearch(moveData, peDef, synced);

	// if search successful, generate new path
	if (result == IPath::Ok || result == IPath::GoalOutOfRange) {
		FinishSearch(moveData, path);

		if (synced && result == IPath::Ok) {
			// add succesful paths to the cache (NOTE: only when in synced context)
			pathCache->AddPath(&path, result, startBlock, goalBlock, peDef.sqGoalRadius, moveData.pathType);
		}

		if (PATHDEBUG) {
			LogObject() << "PE: Search completed.\n";
			LogObject() << "Tested blocks: " << testedBlocks << "\n";
			LogObject() << "Open blocks: " << openBlockBuffer.GetSize() << "\n";
			LogObject() << "Path length: " << path.path.size() << "\n";
			LogObject() << "Path cost: " << path.pathCost << "\n";
		}
	} else {
		if (PATHDEBUG) {
			LogObject() << "PE: Search failed!\n";
			LogObject() << "Tested blocks: " << testedBlocks << "\n";
			LogObject() << "Open blocks: " << openBlockBuffer.GetSize() << "\n";
		}
	}

	return result;
}


// set up the starting point of the search
IPath::SearchResult CPathEstimator::InitSearch(const MoveData& moveData, const CPathFinderDef& peDef, bool synced) {
	const unsigned int xSquare = blockStates[mStartBlockIdx].nodeOffsets[moveData.pathType].x;
	const unsigned int zSquare = blockStates[mStartBlockIdx].nodeOffsets[moveData.pathType].y;

	if (peDef.IsGoal(xSquare, zSquare)) {
		// is starting square inside goal area?
		return IPath::CantGetCloser;
	}

	// no, clean the system from last search
	ResetSearch();

	// mark and store the start-block
	blockStates[mStartBlockIdx].nodeMask |= PATHOPT_OPEN;
	blockStates[mStartBlockIdx].fCost = 0.0f;
	blockStates[mStartBlockIdx].gCost = 0.0f;
	blockStates.SetMaxFCost(0.0f);
	blockStates.SetMaxGCost(0.0f);

	dirtyBlocks.push_back(mStartBlockIdx);

	openBlockBuffer.SetSize(0);
	// add the starting block to the open-blocks-queue
	PathNode* ob = openBlockBuffer.GetNode(openBlockBuffer.GetSize());
		ob->fCost   = 0.0f;
		ob->gCost   = 0.0f;
		ob->nodePos = mStartBlock;
		ob->nodeNum = mStartBlockIdx;
	openBlocks.push(ob);

	// mark starting point as best found position
	mGoalBlock = mStartBlock;
	mGoalHeuristic = peDef.Heuristic(xSquare, zSquare);

	// get the goal square offset
	mGoalSqrOffset = peDef.GoalSquareOffset(BLOCK_SIZE);

	// perform the search
	IPath::SearchResult result = DoSearch(moveData, peDef, synced);

	// if no improvements are found, then return CantGetCloser instead
	if (mGoalBlock.x == mStartBlock.x && mGoalBlock.y == mStartBlock.y) {
		return IPath::CantGetCloser;
	}

	return result;
}


/**
 * Performs the actual search.
 */
IPath::SearchResult CPathEstimator::DoSearch(const MoveData& moveData, const CPathFinderDef& peDef, bool synced) {
	bool foundGoal = false;

	while (!openBlocks.empty() && (openBlockBuffer.GetSize() < maxBlocksToBeSearched)) {
		// get the open block with lowest cost
		PathNode* ob = const_cast<PathNode*>(openBlocks.top());
		openBlocks.pop();

		// check if the block has been marked as unaccessible during its time in the queue
		if (blockStates[ob->nodeNum].nodeMask & (PATHOPT_BLOCKED | PATHOPT_CLOSED | PATHOPT_FORBIDDEN))
			continue;

		// no, check if the goal is already reached
		const unsigned int xBSquare = blockStates[ob->nodeNum].nodeOffsets[moveData.pathType].x;
		const unsigned int zBSquare = blockStates[ob->nodeNum].nodeOffsets[moveData.pathType].y;
		const unsigned int xGSquare = ob->nodePos.x * BLOCK_SIZE + mGoalSqrOffset.x;
		const unsigned int zGSquare = ob->nodePos.y * BLOCK_SIZE + mGoalSqrOffset.y;

		if (peDef.IsGoal(xBSquare, zBSquare) || peDef.IsGoal(xGSquare, zGSquare)) {
			mGoalBlock = ob->nodePos;
			mGoalHeuristic = 0.0f;
			foundGoal = true;
			break;
		}

		// no, test the 8 surrounding blocks
		// NOTE: each of these calls increments openBlockBuffer.idx by 1, so
		// maxBlocksToBeSearched is always less than <MAX_SEARCHED_NODES_PE - 8>
		TestBlock(moveData, peDef, *ob, PATHDIR_LEFT,       synced);
		TestBlock(moveData, peDef, *ob, PATHDIR_LEFT_UP,    synced);
		TestBlock(moveData, peDef, *ob, PATHDIR_UP,         synced);
		TestBlock(moveData, peDef, *ob, PATHDIR_RIGHT_UP,   synced);
		TestBlock(moveData, peDef, *ob, PATHDIR_RIGHT,      synced);
		TestBlock(moveData, peDef, *ob, PATHDIR_RIGHT_DOWN, synced);
		TestBlock(moveData, peDef, *ob, PATHDIR_DOWN,       synced);
		TestBlock(moveData, peDef, *ob, PATHDIR_LEFT_DOWN,  synced);

		// mark this block as closed
		blockStates[ob->nodeNum].nodeMask |= PATHOPT_CLOSED;
	}

	// we found our goal
	if (foundGoal)
		return IPath::Ok;

	// we could not reach the goal
	if (openBlockBuffer.GetSize() >= maxBlocksToBeSearched)
		return IPath::GoalOutOfRange;

	// search could not reach the goal due to the unit being locked in
	if (openBlocks.empty())
		return IPath::GoalOutOfRange;

	// should never happen
	LogObject() << "ERROR: CPathEstimator::DoSearch() - Unhandled end of search!\n";
	return IPath::Error;
}


/**
 * Test the accessability of a block and its value,
 * possibly also add it to the open-blocks pqueue.
 */
void CPathEstimator::TestBlock(
	const MoveData& moveData,
	const CPathFinderDef& peDef,
	PathNode& parentOpenBlock,
	unsigned int pathDir,
	bool synced
) {
	testedBlocks++;

	// initial calculations of the new block
	int2 block;
		block.x = parentOpenBlock.nodePos.x + directionVectors[pathDir].x;
		block.y = parentOpenBlock.nodePos.y + directionVectors[pathDir].y;

	const int vertexIdx =
		moveData.pathType * blockStates.GetSize() * PATH_DIRECTION_VERTICES +
		parentOpenBlock.nodeNum * PATH_DIRECTION_VERTICES +
		GetBlockVertexOffset(pathDir, nbrOfBlocksX);
	const unsigned int blockIdx = block.y * nbrOfBlocksX + block.x;

	if (block.x < 0 || block.x >= nbrOfBlocksX || block.y < 0 || block.y >= nbrOfBlocksZ) {
		// blocks should never be able to lie outside map
		// (due to the infinite vertex-costs at the edges)
		return;
	}

	if (vertexIdx < 0 || vertexIdx >= vertexCosts.size())
		return;

	if (vertexCosts[vertexIdx] >= PATHCOST_INFINITY)
		return;

	// check if the block is unavailable
	if (blockStates[blockIdx].nodeMask & (PATHOPT_FORBIDDEN | PATHOPT_BLOCKED | PATHOPT_CLOSED))
		return;

	const unsigned int xSquare = blockStates[blockIdx].nodeOffsets[moveData.pathType].x;
	const unsigned int zSquare = blockStates[blockIdx].nodeOffsets[moveData.pathType].y;

	// check if the block is blocked or out of constraints
	if (!peDef.WithinConstraints(xSquare, zSquare)) {
		blockStates[blockIdx].nodeMask |= PATHOPT_BLOCKED;
		dirtyBlocks.push_back(blockIdx);
		return;
	}


	// evaluate this node (NOTE the max-resolution indexing for {flow,extra}Cost)
	const float flowCost = (PathFlowMap::GetInstance())->GetFlowCost(xSquare, zSquare, moveData, PathDir2PathOpt(pathDir));
	const float extraCost = blockStates.GetNodeExtraCost(xSquare, zSquare, synced);
	const float nodeCost = vertexCosts[vertexIdx] + flowCost + extraCost;

	const float gCost = parentOpenBlock.gCost + nodeCost;  // g
	const float hCost = peDef.Heuristic(xSquare, zSquare); // h
	const float fCost = gCost + hCost;                     // f


	if (blockStates[blockIdx].nodeMask & PATHOPT_OPEN) {
		// already in the open set
		if (blockStates[blockIdx].fCost <= fCost)
			return;

		blockStates[blockIdx].nodeMask &= ~PATHOPT_AXIS_DIRS;
	}

	// look for improvements
	if (hCost < mGoalHeuristic) {
		mGoalBlock = block;
		mGoalHeuristic = hCost;
	}

	// store this block as open.
	openBlockBuffer.SetSize(openBlockBuffer.GetSize() + 1);
	assert(openBlockBuffer.GetSize() < MAX_SEARCHED_NODES_PE);

	PathNode* ob = openBlockBuffer.GetNode(openBlockBuffer.GetSize());
		ob->fCost   = fCost;
		ob->gCost   = gCost;
		ob->nodePos = block;
		ob->nodeNum = blockIdx;
	openBlocks.push(ob);

	blockStates.SetMaxFCost(std::max(blockStates.GetMaxFCost(), fCost));
	blockStates.SetMaxGCost(std::max(blockStates.GetMaxGCost(), gCost));

	// mark this block as open
	blockStates[blockIdx].fCost = fCost;
	blockStates[blockIdx].gCost = gCost;
	blockStates[blockIdx].nodeMask |= (pathDir | PATHOPT_OPEN);
	blockStates[blockIdx].parentNodePos = parentOpenBlock.nodePos;

	dirtyBlocks.push_back(blockIdx);
}


/**
 * Recreate the path taken to the goal
 */
void CPathEstimator::FinishSearch(const MoveData& moveData, IPath::Path& foundPath) {
	int2 block = mGoalBlock;

	while (block.x != mStartBlock.x || block.y != mStartBlock.y) {
		const unsigned int blockIdx = block.y * nbrOfBlocksX + block.x;

		{
			// use offset defined by the block
			const unsigned int xBSquare = blockStates[blockIdx].nodeOffsets[moveData.pathType].x;
			const unsigned int zBSquare = blockStates[blockIdx].nodeOffsets[moveData.pathType].y;
			const float3& pos = SquareToFloat3(xBSquare, zBSquare);

			foundPath.path.push_back(pos);
		}

		// next step backwards
		block = blockStates[blockIdx].parentNodePos;
	}

	if (!foundPath.path.empty()) {
		foundPath.pathGoal = foundPath.path.front();
	}

	// set some additional information
	foundPath.pathCost = blockStates[mGoalBlock.y * nbrOfBlocksX + mGoalBlock.x].fCost - mGoalHeuristic;
}


/**
 * Clean lists from last search
 */
void CPathEstimator::ResetSearch() {
	openBlocks.Clear();

	while (!dirtyBlocks.empty()) {
		PathNodeState& ns = blockStates[dirtyBlocks.back()];
			ns.fCost = PATHCOST_INFINITY;
			ns.gCost = PATHCOST_INFINITY;
			ns.nodeMask &= PATHOPT_OBSOLETE;
			ns.parentNodePos.x = -1;
			ns.parentNodePos.y = -1;
		dirtyBlocks.pop_back();
	}

	testedBlocks = 0;
}


/**
 * Try to read offset and vertices data from file, return false on failure
 * TODO: Read-error-check.
 */
bool CPathEstimator::ReadFile(const std::string& cacheFileName, const std::string& map)
{
	const unsigned int hash = Hash();
	char hashString[50];
	sprintf(hashString, "%u", hash);

	std::string filename = std::string(pathDir) + map + hashString + "." + cacheFileName + ".zip";

	// open file for reading from a suitable location (where the file exists)
	CArchiveZip* pfile = new CArchiveZip(filesystem.LocateFile(filename));

	if (!pfile || !pfile->IsOpen()) {
		delete pfile;
		return false;
	}

	std::auto_ptr<CArchiveZip> auto_pfile(pfile);
	CArchiveZip& file(*pfile);

	const unsigned fid = file.FindFile("pathinfo");

	if (fid < file.NumFiles()) {
		pathChecksum = file.GetCrc32(fid);

		std::vector<boost::uint8_t> buffer;
		file.GetFile(fid, buffer);

		if (buffer.size() < 4)
			return false;

		unsigned filehash = *((unsigned*)&buffer[0]);
		if (filehash != hash)
			return false;

		unsigned pos = sizeof(unsigned);

		// Read block-center-offset data.
		const unsigned blockSize = moveinfo->moveData.size() * sizeof(int2);
		if (buffer.size() < pos + blockSize * blockStates.GetSize())
			return false;

		for (int blocknr = 0; blocknr < blockStates.GetSize(); blocknr++) {
			std::memcpy(&blockStates[blocknr].nodeOffsets[0], &buffer[pos], blockSize);
			pos += blockSize;
		}

		// Read vertices data.
		if (buffer.size() < pos + vertexCosts.size() * sizeof(float))
			return false;
		std::memcpy(&vertexCosts[0], &buffer[pos], vertexCosts.size() * sizeof(float));

		// File read successful.
		return true;
	} else {
		return false;
	}
}


/**
 * Try to write offset and vertex data to file.
 */
void CPathEstimator::WriteFile(const std::string& cacheFileName, const std::string& map)
{
	// We need this directory to exist
	if (!filesystem.CreateDirectory(pathDir))
		return;

	const unsigned int hash = Hash();
	char hashString[64] = {0};

	sprintf(hashString, "%u", hash);

	const std::string filename = std::string(pathDir) + map + hashString + "." + cacheFileName + ".zip";
	zipFile file;

	// open file for writing in a suitable location
	file = zipOpen(filesystem.LocateFile(filename, FileSystem::WRITE).c_str(), APPEND_STATUS_CREATE);

	if (file) {
		zipOpenNewFileInZip(file, "pathinfo", NULL, NULL, 0, NULL, 0, NULL, Z_DEFLATED, Z_BEST_COMPRESSION);

		// Write hash.
		zipWriteInFileInZip(file, (void*) &hash, 4);

		// Write block-center-offsets.
		for (int blocknr = 0; blocknr < blockStates.GetSize(); blocknr++)
			zipWriteInFileInZip(file, (void*) &blockStates[blocknr].nodeOffsets[0], moveinfo->moveData.size() * sizeof(int2));

		// Write vertices.
		zipWriteInFileInZip(file, &vertexCosts[0], vertexCosts.size() * sizeof(float));

		zipCloseFileInZip(file);
		zipClose(file, NULL);


		// get the CRC over the written path data
		CArchiveZip* pfile = new CArchiveZip(filesystem.LocateFile(filename));

		if (!pfile || !pfile->IsOpen()) {
			delete pfile;
			return;
		}

		std::auto_ptr<CArchiveZip> auto_pfile(pfile);
		CArchiveZip& file(*pfile);
		
		const unsigned fid = file.FindFile("pathinfo");
		assert(fid < file.NumFiles());
		pathChecksum = file.GetCrc32(fid);
	}
}


/**
 * Returns a hash-code identifying the dataset of this estimator.
 */
unsigned int CPathEstimator::Hash() const
{
	return (readmap->mapChecksum + moveinfo->moveInfoChecksum + BLOCK_SIZE + PATHESTIMATOR_VERSION);
}<|MERGE_RESOLUTION|>--- conflicted
+++ resolved
@@ -325,11 +325,7 @@
 	// use this thread's "private" CPathFinder instance
 	// (rather than locking pathFinder->GetPath()) if we
 	// are in one
-<<<<<<< HEAD
-	result = pathFinders[threadNum]->GetPath(moveData, startPos, pfDef, path, false, true, MAX_SEARCHED_NODES_PE, false, 0, true);
-=======
-	result = pathFinders[thread]->GetPath(moveData, startPos, pfDef, path, false, true, MAX_SEARCHED_NODES_PF >> 2, false, 0, true);
->>>>>>> 0eafce1e
+	result = pathFinders[threadNum]->GetPath(moveData, startPos, pfDef, path, false, true, MAX_SEARCHED_NODES_PF >> 2, false, 0, true);
 
 	// store the result
 	if (result == IPath::Ok)
