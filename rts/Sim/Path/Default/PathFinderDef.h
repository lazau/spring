--- conflicted
+++ resolved
@@ -12,12 +12,8 @@
 	CPathFinderDef(const float3& goalCenter, float goalRadius);
 	virtual ~CPathFinderDef() {}
 
-<<<<<<< HEAD
 	virtual bool WithinConstraints(unsigned int xSquare, unsigned int zSquare) const { return true; }
-=======
-	virtual bool WithinConstraints(int xSquare, int Square) const { return true; }
 	virtual void DisableConstraint(bool) {}
->>>>>>> 4fa5a62e
 
 	bool IsGoal(unsigned int xSquare, unsigned int zSquare) const;
 	float Heuristic(unsigned int xSquare, unsigned int zSquare) const;
@@ -37,24 +33,15 @@
 	CRangedGoalWithCircularConstraint(const float3& start, const float3& goal, float goalRadius, float searchSize, unsigned int extraSize);
 	~CRangedGoalWithCircularConstraint() {}
 
-<<<<<<< HEAD
 	bool WithinConstraints(unsigned int xSquare, unsigned int zSquare) const;
+	void DisableConstraint(bool b) { disabled = b; }
 
 private:
 	unsigned int halfWayX;
 	unsigned int halfWayZ;
 	unsigned int searchRadiusSq;
-=======
-	bool WithinConstraints(int xSquare, int zSquare) const;
-	void DisableConstraint(bool b) { disabled = b; }
 
-private:
 	bool disabled;
-
-	int halfWayX;
-	int halfWayZ;
-	int searchRadiusSq;
->>>>>>> 4fa5a62e
 };
 
 #endif