--- conflicted
+++ resolved
@@ -120,34 +120,18 @@
 	void EstimatePathCosts(unsigned int, unsigned int);
 
 	struct SingleBlock {
-<<<<<<< HEAD
 		int2 blockPos;
-		const MoveData* moveData;
-	};
-
-	void FindOffset(const MoveData&, unsigned int, unsigned int);
-	void CalculateVertices(const MoveData&, unsigned int, unsigned int, unsigned int threadNum = 0);
-	void CalculateVertex(const MoveData&, unsigned int, unsigned int, unsigned int, unsigned int threadNum = 0);
-
-	IPath::SearchResult InitSearch(const MoveData&, const CPathFinderDef&, bool);
-	IPath::SearchResult DoSearch(const MoveData&, const CPathFinderDef&, bool);
-	void TestBlock(const MoveData&, const CPathFinderDef&, PathNode&, unsigned int pathDir, bool synced);
-	void FinishSearch(const MoveData& moveData, IPath::Path& path);
-=======
-		int2 block;
 		const MoveDef* moveDef;
 	};
 
-
-	void FindOffset(const MoveDef&, int, int);
-	void CalculateVertices(const MoveDef&, int, int, int thread = 0);
-	void CalculateVertex(const MoveDef&, int, int, unsigned int, int thread = 0);
+	void FindOffset(const MoveDef&, unsigned int, unsigned int);
+	void CalculateVertices(const MoveDef&, unsigned int, unsigned int, unsigned int threadNum = 0);
+	void CalculateVertex(const MoveDef&, unsigned int, unsigned int, unsigned int, unsigned int threadNum = 0);
 
 	IPath::SearchResult InitSearch(const MoveDef&, const CPathFinderDef&, bool);
 	IPath::SearchResult DoSearch(const MoveDef&, const CPathFinderDef&, bool);
-	void TestBlock(const MoveDef&, const CPathFinderDef&, PathNode&, unsigned int, bool);
+	void TestBlock(const MoveDef&, const CPathFinderDef&, PathNode&, unsigned int pathDir, bool synced);
 	void FinishSearch(const MoveDef& moveDef, IPath::Path& path);
->>>>>>> e33093bd
 	void ResetSearch();
 
 	bool ReadFile(const std::string& cacheFileName, const std::string& map);
