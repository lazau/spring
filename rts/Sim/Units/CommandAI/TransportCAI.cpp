--- conflicted
+++ resolved
@@ -1,4 +1,3 @@
-<<<<<<< HEAD
 #include "StdAfx.h"
 #include "mmgr.h"
 
@@ -47,19 +46,19 @@
 				CR_RESERVED(16)
 				));
 
-CTransportCAI::CTransportCAI()
-: CMobileCAI(),
-	lastCall(0),
+CTransportCAI::CTransportCAI():
+	CMobileCAI(),
+	toBeTransportedUnitId(-1),
 	scriptReady(false),
-	toBeTransportedUnitId(-1)
+	lastCall(0)
 {}
 
 
-CTransportCAI::CTransportCAI(CUnit* owner)
-: CMobileCAI(owner),
-	lastCall(0),
+CTransportCAI::CTransportCAI(CUnit* owner):
+	CMobileCAI(owner),
+	toBeTransportedUnitId(-1),
 	scriptReady(false),
-	toBeTransportedUnitId(-1)
+	lastCall(0)
 {
 	//for new transport methods
 	dropSpots.clear();
@@ -1029,9 +1028,9 @@
 		float3(cmd.params[0], cmd.params[1], cmd.params[2])) > Square(cmd.params[3]*2));
 }
 
-bool CTransportCAI::AllowedCommand(const Command& c)
-{
-	if(!CMobileCAI::AllowedCommand(c))
+bool CTransportCAI::AllowedCommand(const Command& c, bool fromSynced)
+{
+	if(!CMobileCAI::AllowedCommand(c, fromSynced))
 		return false;
 
 	switch (c.id) {
@@ -1051,1059 +1050,4 @@
 	}
 
 	return true;
-}
-=======
-#include "StdAfx.h"
-#include "mmgr.h"
-
-#include "TransportCAI.h"
-#include "LineDrawer.h"
-#include "Sim/Misc/TeamHandler.h"
-#include "Sim/Units/UnitHandler.h"
-#include "Sim/Units/Unit.h"
-#include "Sim/Units/COB/CobInstance.h"
-#include "Sim/Units/UnitDef.h"
-#include "Sim/Units/UnitTypes/TransportUnit.h"
-#include "Map/Ground.h"
-#include "Sim/Misc/QuadField.h"
-#include "Game/UI/CommandColors.h"
-#include "LogOutput.h"
-#include "Rendering/GL/myGL.h"
-#include "Rendering/GL/glExtra.h"
-#include "Game/GameHelper.h"
-#include "Sim/MoveTypes/TAAirMoveType.h"
-#include "Sim/Misc/ModInfo.h"
-#include "Rendering/UnitModels/3DOParser.h"
-#include "creg/STL_List.h"
-#include "GlobalUnsynced.h"
-#include "myMath.h"
-
-#define AIRTRANSPORT_DOCKING_RADIUS 16
-#define AIRTRANSPORT_DOCKING_ANGLE 50
-
-static void ScriptCallback(int retCode,void* p1,void* p2)
-{
-	((CTransportCAI*)p1)->ScriptReady();
-}
-
-CR_BIND_DERIVED(CTransportCAI,CMobileCAI , );
-
-CR_REG_METADATA(CTransportCAI, (
-				CR_MEMBER(toBeTransportedUnitId),
-				CR_MEMBER(scriptReady),
-				CR_MEMBER(lastCall),
-				CR_MEMBER(unloadType),
-				CR_MEMBER(dropSpots),
-				CR_MEMBER(isFirstIteration),
-				CR_MEMBER(lastDropPos),
-				CR_MEMBER(approachVector),
-				CR_MEMBER(endDropPos),
-				CR_RESERVED(16)
-				));
-
-CTransportCAI::CTransportCAI():
-	CMobileCAI(),
-	toBeTransportedUnitId(-1),
-	scriptReady(false),
-	lastCall(0)
-{}
-
-
-CTransportCAI::CTransportCAI(CUnit* owner):
-	CMobileCAI(owner),
-	toBeTransportedUnitId(-1),
-	scriptReady(false),
-	lastCall(0)
-{
-	//for new transport methods
-	dropSpots.clear();
-	approachVector= float3(0,0,0);
-	unloadType = owner->unitDef->transportUnloadMethod;
-	startingDropPos = float3(-1,-1,-1);
-	lastDropPos = float3(-1,-1,-1);
-	endDropPos = float3(-1,-1,-1);
-	isFirstIteration = true;
-	//
-	CommandDescription c;
-	c.id=CMD_LOAD_UNITS;
-	c.action="loadunits";
-	c.type=CMDTYPE_ICON_UNIT_OR_AREA;
-	c.name="Load units";
-	c.mouseicon=c.name;
-	c.tooltip="Sets the transport to load a unit or units within an area";
-	possibleCommands.push_back(c);
-
-	c.id=CMD_UNLOAD_UNITS;
-	c.action="unloadunits";
-	c.type=CMDTYPE_ICON_AREA;
-	c.name="Unload units";
-	c.mouseicon=c.name;
-	c.tooltip="Sets the transport to unload units in an area";
-	possibleCommands.push_back(c);
-}
-
-CTransportCAI::~CTransportCAI(void)
-{
-	// if uh == NULL then all pointers to units should be considered dangling pointers
-	if (uh && toBeTransportedUnitId != -1) {
-		if (uh->units[toBeTransportedUnitId])
-			uh->units[toBeTransportedUnitId]->toBeTransported = false;
-		toBeTransportedUnitId = -1;
-	}
-}
-
-void CTransportCAI::SlowUpdate(void)
-{
-	if(commandQue.empty()){
-		CMobileCAI::SlowUpdate();
-		return;
-	}
-	Command& c=commandQue.front();
-	switch(c.id){
-		case CMD_LOAD_UNITS:   { ExecuteLoadUnits(c); dropSpots.clear(); return; }
-		case CMD_UNLOAD_UNITS: { ExecuteUnloadUnits(c); return; }
-		case CMD_UNLOAD_UNIT:  { ExecuteUnloadUnit(c);  return; }
-		default:{
-			dropSpots.clear();
-			CMobileCAI::SlowUpdate();
-			return;
-		}
-	}
-}
-
-void CTransportCAI::ExecuteLoadUnits(Command &c)
-{
-	CTransportUnit* transport=(CTransportUnit*)owner;
-	if(c.params.size()==1){		//load single unit
-		if(transport->transportCapacityUsed >= owner->unitDef->transportCapacity){
-			FinishCommand();
-			return;
-		}
-		CUnit* unit=uh->units[(int)c.params[0]];
-		if (!unit) {
-			FinishCommand();
-			return;
-		}
-		if(c.options & INTERNAL_ORDER) {
-			if(unit->commandAI->commandQue.empty()){
-				if(!LoadStillValid(unit)){
-					FinishCommand();
-					return;
-				}
-			} else {
-				Command & currentUnitCommand = unit->commandAI->commandQue[0];
-				if(currentUnitCommand.id == CMD_LOAD_ONTO && currentUnitCommand.params.size() == 1 && int(currentUnitCommand.params[0]) == owner->id){
-					if((unit->moveType->progressState == AMoveType::Failed) && (owner->moveType->progressState == AMoveType::Failed)){
-						unit->commandAI->FinishCommand();
-						FinishCommand();
-						return;
-					}
-				} else if(!LoadStillValid(unit)) {
-					FinishCommand();
-					return;
-				}
-			}
-		}
-		if(inCommand){
-			if(!owner->cob->busy)
-				FinishCommand();
-			return;
-		}
-		if(unit && CanTransport(unit) && UpdateTargetLostTimer(int(c.params[0]))){
-			toBeTransportedUnitId=unit->id;
-			unit->toBeTransported=true;
-			if(unit->mass+transport->transportMassUsed > owner->unitDef->transportMass){
-				FinishCommand();
-				return;
-			}
-			if(goalPos.SqDistance2D(unit->pos)>100){
-				float3 fix = unit->pos;
-				SetGoal(fix,owner->pos,64);
-			}
-			if(unit->pos.SqDistance2D(owner->pos)<Square(owner->unitDef->loadingRadius*0.9f)){
-				if(CTAAirMoveType* am=dynamic_cast<CTAAirMoveType*>(owner->moveType)){		//handle air transports differently
-					float3 wantedPos=unit->pos+UpVector*unit->model->height;
-					SetGoal(wantedPos,owner->pos);
-					am->dontCheckCol=true;
-					am->ForceHeading(unit->heading);
-					am->SetWantedAltitude(unit->model->height);
-					am->maxDrift=1;
-					//logOutput.Print("cai dist %f %f %f",owner->pos.distance(wantedPos),owner->pos.distance2D(wantedPos),owner->pos.y-wantedPos.y);
-					if(owner->pos.SqDistance(wantedPos)<Square(AIRTRANSPORT_DOCKING_RADIUS) && abs(owner->heading-unit->heading)<AIRTRANSPORT_DOCKING_ANGLE && owner->updir.dot(UpVector)>0.995f){
-						am->dontCheckCol=false;
-						am->dontLand=true;
-						std::vector<int> args;
-						args.push_back((int)(unit->model->height*65536));
-						owner->cob->Call("BeginTransport",args);
-						std::vector<int> args2;
-						args2.push_back(0);
-						args2.push_back((int)(unit->model->height*65536));
-						owner->cob->Call("QueryTransport",args2);
-						((CTransportUnit*)owner)->AttachUnit(unit,args2[0]);
-						am->SetWantedAltitude(0);
-						FinishCommand();
-						return;
-					}
-				} else {
-					inCommand=true;
-					scriptReady=false;
-					StopMove();
-					std::vector<int> args;
-					args.push_back(unit->id);
-					owner->cob->Call("TransportPickup",args,ScriptCallback,this,0);
-				}
-			}
-		} else {
-			FinishCommand();
-		}
-	} else if(c.params.size()==4){		//load in radius
-		if(lastCall==gs->frameNum)	//avoid infinite loops
-			return;
-		lastCall=gs->frameNum;
-		float3 pos(c.params[0],c.params[1],c.params[2]);
-		float radius=c.params[3];
-		CUnit* unit=FindUnitToTransport(pos,radius);
-		if(unit && ((CTransportUnit*)owner)->transportCapacityUsed < owner->unitDef->transportCapacity){
-			Command c2;
-			c2.id=CMD_LOAD_UNITS;
-			c2.params.push_back(unit->id);
-			c2.options=c.options | INTERNAL_ORDER;
-			commandQue.push_front(c2);
-			inCommand=false;
-			SlowUpdate();
-			return;
-		} else {
-			FinishCommand();
-			return;
-		}
-	}
-	isFirstIteration=true;
-	startingDropPos = float3(-1,-1,-1);
-
-	return;
-}
-
-void CTransportCAI::ExecuteUnloadUnits(Command &c)
-{
-	//new Methods
-	CTransportUnit* transport=(CTransportUnit*)owner;
-
-	switch(unloadType) {
-			case UNLOAD_LAND: UnloadUnits_Land(c,transport); break;
-
-			case UNLOAD_DROP:
-							if (owner->unitDef->canfly)
-								UnloadUnits_Drop(c,transport);
-							else
-								UnloadUnits_Land(c,transport);
-							break;
-
-			case UNLOAD_LANDFLOOD: UnloadUnits_LandFlood(c,transport); break;
-
-			default:UnloadUnits_Land(c,transport); break;
-	}
-}
-
-void CTransportCAI::ExecuteUnloadUnit(Command &c)
-{
-	//new methods
-	switch (unloadType) {
-		case UNLOAD_LAND: UnloadLand(c); break;
-
-		case UNLOAD_DROP:
-						if (owner->unitDef->canfly)
-							UnloadDrop(c);
-						else
-							UnloadLand(c);
-						break;
-
-		case UNLOAD_LANDFLOOD: UnloadLandFlood(c); break;
-
-		default: UnloadLand(c); break;
-	}
-}
-
-void CTransportCAI::ScriptReady(void)
-{
-	scriptReady = true; // NOTE: does not seem to be used
-}
-
-bool CTransportCAI::CanTransport(CUnit* unit)
-{
-	CTransportUnit* transport=(CTransportUnit*)owner;
-
-	if (unit->unitDef->cantBeTransported)
-		return false;
-	if(unit->mass>=100000 || unit->beingBuilt)
-		return false;
-	// don't transport cloaked enemies
-	if (unit->isCloaked && !teamHandler->AlliedTeams(unit->team, owner->team))
-		return false;
-	if(unit->xsize > owner->unitDef->transportSize*2)
-		return false;
-	if(unit->xsize < owner->unitDef->minTransportSize*2)
-		return false;
-	if(unit->mass < owner->unitDef->minTransportMass)
-		return false;
-	if(!transport->CanTransport(unit))
-		return false;
-	if(unit->mass+transport->transportMassUsed > owner->unitDef->transportMass)
-		return false;
-
-	return true;
-}
-
-// FindEmptySpot(pos, max(16.0f, radius), spread, found, u);
-bool CTransportCAI::FindEmptySpot(float3 center, float radius, float emptyRadius, float3& found, CUnit* unitToUnload)
-{
-	if (dynamic_cast<CTAAirMoveType*>(owner->moveType)) {
-		// If the command radius is less than the diameter of the unit we wish to drop
-		if(radius < emptyRadius*2) {
-			// Boundary checking.  If we are too close to the edge of the map, we will get stuck
-			// in an infinite loop due to not finding any random positions that match a valid location.
-			if	(	(center.x+radius < emptyRadius)
-				||	(center.z+radius < emptyRadius)
-				||	(center.x-radius >= gs->mapx * SQUARE_SIZE - emptyRadius)
-				||	(center.z-radius >= gs->mapy * SQUARE_SIZE - emptyRadius)
-				)
-				return false;
-		}
-
-		// handle air transports differently
-		for (int a = 0; a < 100; ++a) {
-			float3 delta(1, 0, 1);
-			float3 tmp;
-			do {
-				delta.x = (gs->randFloat() - 0.5f) * 2;
-				delta.z = (gs->randFloat() - 0.5f) * 2;
-				tmp = center + delta * radius;
-			} while (delta.SqLength2D() > 1
-					|| tmp.x < emptyRadius || tmp.z < emptyRadius
-					|| tmp.x >= gs->mapx * SQUARE_SIZE - emptyRadius
-					|| tmp.z >= gs->mapy * SQUARE_SIZE - emptyRadius);
-
-			float3 pos = center + delta * radius;
-			pos.y = ground->GetHeight(pos.x, pos.z);
-
-			float unloadPosHeight = ground->GetApproximateHeight(pos.x, pos.z);
-
-			if (unloadPosHeight < (0 - unitToUnload->unitDef->maxWaterDepth))
- 				continue;
-			if (unloadPosHeight > (0 - unitToUnload->unitDef->minWaterDepth))
-				continue;
-
-			// Don't unload anything on slopes
-			if (unitToUnload->unitDef->movedata
-					&& ground->GetSlope(pos.x, pos.z) > unitToUnload->unitDef->movedata->maxSlope)
-				continue;
-			if (!qf->GetUnitsExact(pos, emptyRadius + 8).empty())
-				continue;
-
-			found = pos;
-			return true;
-		}
-	} else {
-		for (float y = std::max(emptyRadius, center.z - radius); y < std::min(float(gs->mapy * SQUARE_SIZE - emptyRadius), center.z + radius); y += SQUARE_SIZE) {
-			float dy = y - center.z;
-			float rx = radius * radius - dy * dy;
-
-			if (rx <= emptyRadius)
-				continue;
-
-			rx = sqrt(rx);
-
-			for (float x = std::max(emptyRadius, center.x - rx); x < std::min(float(gs->mapx * SQUARE_SIZE - emptyRadius), center.x + rx); x += SQUARE_SIZE) {
-				float unloadPosHeight = ground->GetApproximateHeight(x, y);
-
-				if (unloadPosHeight < (0 - unitToUnload->unitDef->maxWaterDepth))
- 					continue;
-				if (unloadPosHeight > (0 - unitToUnload->unitDef->minWaterDepth))
-					continue;
-
-				// Don't unload anything on slopes
-				if (unitToUnload->unitDef->movedata
-						&& ground->GetSlope(x, y) > unitToUnload->unitDef->movedata->maxSlope)
-					continue;
-
-				float3 pos(x, ground->GetApproximateHeight(x, y), y);
-
-				if (!qf->GetUnitsExact(pos, emptyRadius + 8).empty())
-					continue;
-
-				found = pos;
-				return true;
-			}
-		}
-	}
-	return false;
-}
-
-bool CTransportCAI::SpotIsClear(float3 pos,CUnit* unitToUnload) {
-	float unloadPosHeight=ground->GetApproximateHeight(pos.x,pos.z);
-
-	if(unloadPosHeight<(0-unitToUnload->unitDef->maxWaterDepth))
- 		return false;
-	if(unloadPosHeight>(0-unitToUnload->unitDef->minWaterDepth))
-		return false;
-	if(ground->GetSlope(pos.x,pos.z) > unitToUnload->unitDef->movedata->maxSlope)
-		return false;
-	if(!qf->GetUnitsExact(pos,unitToUnload->radius+8).empty())
-		return false;
-
-	return true;
-}
-
-/** this is a version of SpotIsClear that ignores the tranport and all
-	units it carries. */
-bool CTransportCAI::SpotIsClearIgnoreSelf(float3 pos,CUnit* unitToUnload) {
-	float unloadPosHeight=ground->GetApproximateHeight(pos.x,pos.z);
-
-	if(unloadPosHeight<(0-unitToUnload->unitDef->maxWaterDepth))
- 		return false;
-	if(unloadPosHeight>(0-unitToUnload->unitDef->minWaterDepth))
-		return false;
-	if(ground->GetSlope(pos.x,pos.z) > unitToUnload->unitDef->movedata->maxSlope)
-		return false;
-
-	vector<CUnit*> units = qf->GetUnitsExact(pos,unitToUnload->radius+8);
-	CTransportUnit* me = (CTransportUnit*)owner;
-	for (vector<CUnit*>::iterator it = units.begin(); it != units.end(); ++it) {
-		// check if the units are in the transport
-		bool found = false;
-		for (std::list<CTransportUnit::TransportedUnit>::iterator it2 = me->transported.begin();
-				it2 != me->transported.end(); ++it2) {
-			if (it2->unit == *it) {
-				found = true;
-				break;
-			}
-		}
-		if (!found && *it != owner)
-			return false;
-	}
-
-	return true;
-}
-
-bool CTransportCAI::FindEmptyDropSpots(float3 startpos, float3 endpos, std::list<float3>& dropSpots) {
-	//should only be used by air
-
-	CTransportUnit* transport = (CTransportUnit*)owner;
-	//dropSpots.clear();
-	float gap = 25.5; //TODO - set tag for this?
-	float3 dir = endpos - startpos;
-	dir.Normalize();
-
-	float3 nextPos = startpos;
-	float3 pos;
-
-	std::list<CTransportUnit::TransportedUnit>::iterator ti = transport->transported.begin();
-	dropSpots.push_front(nextPos);
-
-	// first spot
-	if (ti!=transport->transported.end()) {
-		nextPos += dir*(gap + ti->unit->radius);
-		ti++;
-	}
-
-	// remaining spots
-	if (dynamic_cast<CTAAirMoveType*>(owner->moveType)) {
-		while (ti != transport->transported.end() && startpos.SqDistance(nextPos) < startpos.SqDistance(endpos)) {
-			nextPos += dir*(ti->unit->radius);
-			nextPos.y = ground->GetHeight(nextPos.x, nextPos.z);
-
-			//check landing spot is ok for landing on
-			if (!SpotIsClear(nextPos,ti->unit))
-				continue;
-
-			dropSpots.push_front(nextPos);
-			nextPos += dir*(gap + ti->unit->radius);
-			ti++;
-		}
-		return true;
-	}
-	return false;
-}
-
-bool CTransportCAI::FindEmptyFloodSpots(float3 startpos, float3 endpos, std::list<float3>& dropSpots, std::vector<float3> exitDirs) {
-	// TODO: select suitable spots according to directions we are allowed to exit transport from
-	return false;
-}
-
-void CTransportCAI::UnloadUnits_Land(Command& c, CTransportUnit* transport) {
-	if (lastCall == gs->frameNum) {
-		// avoid infinite loops
-		return;
-	}
-
-	lastCall = gs->frameNum;
-
-	if (((CTransportUnit*) owner)->transported.empty()) {
-		FinishCommand();
-		return;
-	}
-
-	CUnit* u = ((CTransportUnit*) owner)->transported.front().unit;
-	float3 pos(c.params[0],c.params[1],c.params[2]);
-	float radius = c.params[3];
-	float spread = u->radius * ((CTransportUnit*) owner)->unitDef->unloadSpread;
-	float3 found;
-
-	bool canUnload = FindEmptySpot(pos, std::max(16.0f, radius), spread, found, u);
-
-	if (canUnload) {
-		Command c2;
-		c2.id = CMD_UNLOAD_UNIT;
-		c2.params.push_back(found.x);
-		c2.params.push_back(found.y);
-		c2.params.push_back(found.z);
-		c2.options = c.options | INTERNAL_ORDER;
-		commandQue.push_front(c2);
-		SlowUpdate();
-		return;
-	} else {
-		FinishCommand();
-	}
-	return;
-
-}
-void CTransportCAI::UnloadUnits_Drop(Command& c, CTransportUnit* transport) {
-	//called repeatedly for each unit till units are unloaded
-		if(lastCall==gs->frameNum)	//avoid infinite loops
-			return;
-		lastCall=gs->frameNum;
-
-		if(((CTransportUnit*)owner)->transported.empty() ){
-			FinishCommand();
-			return;
-		}
-
-		float3 pos(c.params[0],c.params[1],c.params[2]);
-		float radius=c.params[3];
-		bool canUnload = false;
-
-		//at the start of each user command
-		if (isFirstIteration )	{
-			dropSpots.clear();
-			startingDropPos = pos;
-
-			approachVector = startingDropPos-owner->pos;
-			approachVector.Normalize();
-			canUnload = FindEmptyDropSpots(pos, pos + approachVector * std::max(16.0f,radius), dropSpots);
-
-		} else if (!dropSpots.empty() ) {
-			//make sure we check current spot infront of us each unload
-			pos = dropSpots.back(); //take last landing pos as new start spot
-			canUnload = dropSpots.size() > 0;
-		}
-
-		if( canUnload ){
-			if(SpotIsClear(dropSpots.back(),((CTransportUnit*)owner)->transported.front().unit)) {
-				float3 pos = dropSpots.back();
-				Command c2;
-				c2.id=CMD_UNLOAD_UNIT;
-				c2.params.push_back(pos.x);
-				c2.params.push_back(pos.y);
-				c2.params.push_back(pos.z);
-				c2.options=c.options | INTERNAL_ORDER;
-				commandQue.push_front(c2);
-
-				SlowUpdate();
-				isFirstIteration = false;
-				return;
-			} else {
-				dropSpots.pop_back();
-			}
-		} else {
-
-			startingDropPos = float3(-1,-1,-1);
-			isFirstIteration=true;
-			dropSpots.clear();
-			FinishCommand();
-		}
-}
-void CTransportCAI::UnloadUnits_CrashFlood(Command& c, CTransportUnit* transport) {
-	//TODO - fly into the ground, doing damage to units at landing pos, then unload.
-	//needs heavy modification of TAAirMoveType
-}
-void CTransportCAI::UnloadUnits_LandFlood(Command& c, CTransportUnit* transport) {
-	if(lastCall==gs->frameNum)	//avoid infinite loops
-		return;
-	lastCall=gs->frameNum;
-	if(((CTransportUnit*)owner)->transported.empty()){
-	FinishCommand();
-		return;
-	}
-	float3 pos(c.params[0],c.params[1],c.params[2]);
-	float radius=c.params[3];
-	float3 found;
-	//((CTransportUnit*)owner)->transported
-
-	bool canUnload=FindEmptySpot(pos, std::max(16.0f,radius),((CTransportUnit*)owner)->transported.front().unit->radius  * ((CTransportUnit*)owner)->unitDef->unloadSpread,
-								found,((CTransportUnit*)owner)->transported.front().unit);
-	if(canUnload){
-
-		Command c2;
-		c2.id=CMD_UNLOAD_UNIT;
-		c2.params.push_back(found.x);
-		c2.params.push_back(found.y);
-		c2.params.push_back(found.z);
-		c2.options=c.options | INTERNAL_ORDER;
-		commandQue.push_front(c2);
-
-		if (isFirstIteration )	{
-			Command c1;
-			c1.id=CMD_MOVE;
-			c1.params.push_back(pos.x);
-			c1.params.push_back(pos.y);
-			c1.params.push_back(pos.z);
-			c1.options=c.options | INTERNAL_ORDER;
-			commandQue.push_front(c1);
-			startingDropPos = pos;
-		}
-
-		SlowUpdate();
-		return;
-	} else {
-		FinishCommand();
-	}
-	return;
-
-}
-
-
-//
-void CTransportCAI::UnloadLand(Command& c) {
-	//default unload
-	CTransportUnit* transport = (CTransportUnit*)owner;
-	if (inCommand) {
-			if (!owner->cob->busy) {
-		//			if(scriptReady)
-				FinishCommand();
-			}
-	} else {
-		const std::list<CTransportUnit::TransportedUnit>& transList =
-		  transport->transported;
-
-		if (transList.empty()) {
-			FinishCommand();
-			return;
-		}
-
-		float3 pos(c.params[0], c.params[1], c.params[2]);
-		if(goalPos.SqDistance2D(pos) > 400){
-			SetGoal(pos, owner->pos);
-		}
-
-		CUnit* unit = NULL;
-		if (c.params.size() < 4) {
-			unit = transList.front().unit;
-		} else {
-			const int unitID = (int)c.params[3];
-			std::list<CTransportUnit::TransportedUnit>::const_iterator it;
-			for (it = transList.begin(); it != transList.end(); ++it) {
-				CUnit* carried = it->unit;
-				if (unitID == carried->id) {
-					unit = carried;
-					break;
-				}
-			}
-			if (unit == NULL) {
-				FinishCommand();
-				return;
-			}
-		}
-
-		if (pos.SqDistance2D(owner->pos) < Square(owner->unitDef->loadingRadius * 0.9f)) {
-			CTAAirMoveType* am = dynamic_cast<CTAAirMoveType*>(owner->moveType);
-			if (am != NULL) {
-				// handle air transports differently
-				pos.y = ground->GetHeight(pos.x, pos.z);
-				const float3 wantedPos = pos + UpVector * unit->model->height;
-				SetGoal(wantedPos, owner->pos);
-				am->SetWantedAltitude(unit->model->height);
-				am->maxDrift = 1;
-				if ((owner->pos.SqDistance(wantedPos) < 64) &&
-						(owner->updir.dot(UpVector) > 0.99f)) {
-					if (!SpotIsClearIgnoreSelf(wantedPos, unit)) {
-						// chosen spot is no longer clear to land, choose a new one
-						// if a new spot cannot be found, don't unload at all
-						float3 newpos;
-						if (FindEmptySpot(wantedPos, std::max(128.f, unit->radius*4),
-								unit->radius, newpos, unit)) {
-							c.params[0] = newpos.x;
-							c.params[1] = newpos.y;
-							c.params[2] = newpos.z;
-							SetGoal(newpos + UpVector * unit->model->height, owner->pos);
-							return;
-						}
-					} else {
-						transport->DetachUnit(unit);
-						if (transport->transported.empty()) {
-							am->dontLand = false;
-							owner->cob->Call("EndTransport");
-						}
-					}
-					const float3 fix = owner->pos + owner->frontdir * 20;
-					SetGoal(fix, owner->pos);		//move the transport away slightly
-					FinishCommand();
-				}
-			} else {
-				inCommand = true;
-				scriptReady = false;
-				StopMove();
-				std::vector<int> args;
-				args.push_back(transList.front().unit->id);
-				args.push_back(PACKXZ(pos.x, pos.z));
-				owner->cob->Call("TransportDrop", args, ScriptCallback, this, 0);
-			}
-		}
-	}
-	return;
-
-}
-void CTransportCAI::UnloadDrop(Command& c) {
-
-	//fly over and drop unit
-	if(inCommand){
-		if(!owner->cob->busy)
-			//if(scriptReady)
-			FinishCommand();
-	} else {
-		if(((CTransportUnit*)owner)->transported.empty()){
-			FinishCommand();
-			return;
-		}
-
-		float3 pos(c.params[0],c.params[1],c.params[2]); //head towards goal
-
-		//note that taairmovetype must be modified to allow non stop movement through goals for this to work well
-		if(goalPos.SqDistance2D(pos)>400){
-			SetGoal(pos,owner->pos);
-			lastDropPos = pos;
-		}
-
-		if(CTAAirMoveType* am=dynamic_cast<CTAAirMoveType*>(owner->moveType)){
-
-			pos.y=ground->GetHeight(pos.x,pos.z);
-			CUnit* unit=((CTransportUnit*)owner)->transported.front().unit;
-			am->maxDrift=1;
-
-			//if near target or have past it accidentally- drop unit
-			if(owner->pos.SqDistance2D(pos) < 1600 || (((pos - owner->pos).Normalize()).SqDistance(owner->frontdir.Normalize()) > 0.25 && owner->pos.SqDistance2D(pos)< (205*205))) {
-				am->dontLand=true;
-				owner->cob->Call("EndTransport"); //test
-				((CTransportUnit*)owner)->DetachUnitFromAir(unit,pos);
-				dropSpots.pop_back();
-
-				if (dropSpots.empty()) {
-					float3 fix = owner->pos+owner->frontdir*200;
-					SetGoal(fix,owner->pos);//move the transport away after last drop
-				}
-				FinishCommand();
-			}
-		} else {
-			inCommand=true;
-			scriptReady=false;
-			StopMove();
-			std::vector<int> args;
-			args.push_back(((CTransportUnit*)owner)->transported.front().unit->id);
-			args.push_back(PACKXZ(pos.x, pos.z));
-			owner->cob->Call("TransportDrop",args,ScriptCallback,this,0);
-		}
-	}
-}
-void CTransportCAI::UnloadCrashFlood(Command& c) {
-	//TODO - will require heavy modification of TAAirMoveType.cpp
-}
-void CTransportCAI::UnloadLandFlood(Command& c) {
-	//land, then release all units at once
-	CTransportUnit* transport = (CTransportUnit*)owner;
-	if (inCommand) {
-			if (!owner->cob->busy) {
-			  //if(scriptReady)
-				FinishCommand();
-			}
-	} else {
-		const std::list<CTransportUnit::TransportedUnit>& transList =
-		  transport->transported;
-
-		if (transList.empty()) {
-			FinishCommand();
-			return;
-		}
-
-		//check units are all carried
-		CUnit* unit = NULL;
-		if (c.params.size() < 4) {
-			unit = transList.front().unit;
-		} else {
-			const int unitID = (int)c.params[3];
-			std::list<CTransportUnit::TransportedUnit>::const_iterator it;
-			for (it = transList.begin(); it != transList.end(); ++it) {
-				CUnit* carried = it->unit;
-				if (unitID == carried->id) {
-					unit = carried;
-					break;
-				}
-			}
-			if (unit == NULL) {
-				FinishCommand();
-				return;
-			}
-		}
-
-		//move to position
-		float3 pos(c.params[0], c.params[1], c.params[2]);
-		if (isFirstIteration) {
-			if(goalPos.SqDistance2D(pos) > 400)
-				SetGoal(startingDropPos, owner->pos);
-		}
-
-		if (startingDropPos.SqDistance2D(owner->pos) < Square(owner->unitDef->loadingRadius * 0.9f)) {
-			//create aircraft movetype instance
-			CTAAirMoveType* am = dynamic_cast<CTAAirMoveType*>(owner->moveType);
-
-			if (am != NULL) {
-				//lower to ground
-
-				startingDropPos.y = ground->GetHeight(startingDropPos.x,startingDropPos.z);
-				const float3 wantedPos = startingDropPos + UpVector * unit->model->height;
-				SetGoal(wantedPos, owner->pos);
-				am->SetWantedAltitude(1);
-				am->maxDrift = 1;
-				am->dontLand = false;
-
-				//when on our way down start animations for unloading gear
-				if (isFirstIteration) {
-					owner->cob->Call("StartUnload");
-				}
-				isFirstIteration = false;
-
-				//once at ground
-				if (owner->pos.y - ground->GetHeight(wantedPos.x,wantedPos.z) < 8) {
-
-					am->SetState(am->AIRCRAFT_LANDED);//nail it to the ground before it tries jumping up, only to land again...
-					std::vector<int> args;
-					args.push_back(transList.front().unit->id);
-					args.push_back(PACKXZ(pos.x, pos.z));
-					owner->cob->Call("TransportDrop", args, ScriptCallback, this, 0); //call this so that other animations such as opening doors may be started
-					transport->DetachUnitFromAir(unit,pos);
-
-					FinishCommand();
-					if (transport->transported.empty()) {
-						am->dontLand = false;
-						owner->cob->Call("EndTransport");
-						am->UpdateLanded();
-					}
-				}
-			} else {
-
-				//land transports
-				inCommand = true;
-				scriptReady = false;
-				StopMove();
-				std::vector<int> args;
-				args.push_back(transList.front().unit->id);
-				args.push_back(PACKXZ(pos.x, pos.z));
-				owner->cob->Call("TransportDrop", args, ScriptCallback, this, 0);
-				transport->DetachUnitFromAir(unit,pos);
-				isFirstIteration = false;
-				FinishCommand();
-				if (transport->transported.empty())
-					owner->cob->Call("EndTransport");
-			}
-		}
-	}
-	return;
-}
-CUnit* CTransportCAI::FindUnitToTransport(float3 center, float radius)
-{
-	CUnit* best=0;
-	float bestDist=100000000;
-	std::vector<CUnit*> units=qf->GetUnitsExact(center,radius);
-	for(std::vector<CUnit*>::iterator ui=units.begin();ui!=units.end();++ui){
-		CUnit* unit=(*ui);
-		float dist=unit->pos.SqDistance2D(owner->pos);
-		if(CanTransport(unit) && dist<bestDist && !unit->toBeTransported &&
-				 (unit->losStatus[owner->allyteam] & (LOS_INRADAR|LOS_INLOS))){
-			bestDist=dist;
-			best=unit;
-		}
-	}
-	return best;
-}
-
-int CTransportCAI::GetDefaultCmd(CUnit* pointed, CFeature* feature)
-{
-	if (pointed) {
-		if (!teamHandler->Ally(gu->myAllyTeam, pointed->allyteam)) {
-			if (owner->unitDef->canAttack) {
-				return CMD_ATTACK;
-			} else if (CanTransport(pointed)) {
-				return CMD_LOAD_UNITS; // comm napping?
-			}
-		} else {
-			if (CanTransport(pointed)) {
-				return CMD_LOAD_UNITS;
-			} else if (owner->unitDef->canGuard) {
-				return CMD_GUARD;
-			}
-		}
-	}
-//	if(((CTransportUnit*)owner)->transported.empty())
-	if (owner->unitDef->canmove) {
-		return CMD_MOVE;
-	} else {
-		return CMD_STOP;
-	}
-//	else
-//		return CMD_UNLOAD_UNITS;
-}
-
-void CTransportCAI::DrawCommands(void)
-{
-	lineDrawer.StartPath(owner->drawMidPos, cmdColors.start);
-
-	if (owner->selfDCountdown != 0) {
-		lineDrawer.DrawIconAtLastPos(CMD_SELFD);
-	}
-
-	CCommandQueue::iterator ci;
-	for(ci=commandQue.begin();ci!=commandQue.end();++ci){
-		switch(ci->id){
-			case CMD_MOVE:{
-				const float3 endPos(ci->params[0],ci->params[1],ci->params[2]);
-				lineDrawer.DrawLineAndIcon(ci->id, endPos, cmdColors.move);
-				break;
-			}
-			case CMD_FIGHT:{
-				if (ci->params.size() >= 3) {
-					const float3 endPos(ci->params[0],ci->params[1],ci->params[2]);
-					lineDrawer.DrawLineAndIcon(ci->id, endPos, cmdColors.fight);
-				}
-				break;
-			}
-			case CMD_PATROL:{
-				const float3 endPos(ci->params[0],ci->params[1],ci->params[2]);
-				lineDrawer.DrawLineAndIcon(ci->id, endPos, cmdColors.patrol);
-				break;
-			}
-			case CMD_ATTACK:{
-				if(ci->params.size()==1){
-					const CUnit* unit = uh->units[int(ci->params[0])];
-					if((unit != NULL) && isTrackable(unit)) {
-						const float3 endPos =
-							helper->GetUnitErrorPos(unit, owner->allyteam);
-						lineDrawer.DrawLineAndIcon(ci->id, endPos, cmdColors.attack);
-					}
-				} else {
-					const float3 endPos(ci->params[0],ci->params[1],ci->params[2]);
-					lineDrawer.DrawLineAndIcon(ci->id, endPos, cmdColors.attack);
-				}
-				break;
-			}
-			case CMD_GUARD:{
-				const CUnit* unit = uh->units[int(ci->params[0])];
-				if((unit != NULL) && isTrackable(unit)) {
-					const float3 endPos =
-						helper->GetUnitErrorPos(unit, owner->allyteam);
-					lineDrawer.DrawLineAndIcon(ci->id, endPos, cmdColors.guard);
-				}
-				break;
-			}
-			case CMD_LOAD_UNITS:{
-				if(ci->params.size()==4){
-					const float3 endPos(ci->params[0],ci->params[1],ci->params[2]);
-					lineDrawer.DrawLineAndIcon(ci->id, endPos, cmdColors.load);
-					lineDrawer.Break(endPos, cmdColors.load);
-					glSurfaceCircle(endPos, ci->params[3], 20);
-					lineDrawer.RestartSameColor();
-				} else {
-					const CUnit* unit = uh->units[int(ci->params[0])];
-					if((unit != NULL) && isTrackable(unit)) {
-						const float3 endPos =
-							helper->GetUnitErrorPos(unit, owner->allyteam);
-						lineDrawer.DrawLineAndIcon(ci->id, endPos, cmdColors.load);
-					}
-				}
-				break;
-			}
-			case CMD_UNLOAD_UNITS:{
-				if(ci->params.size()==4){
-					const float3 endPos(ci->params[0],ci->params[1],ci->params[2]);
-					lineDrawer.DrawLineAndIcon(ci->id, endPos, cmdColors.unload);
-					lineDrawer.Break(endPos, cmdColors.unload);
-					glSurfaceCircle(endPos, ci->params[3], 20);
-					lineDrawer.RestartSameColor();
-				}
-				break;
-			}
-			case CMD_UNLOAD_UNIT:{
-				const float3 endPos(ci->params[0],ci->params[1],ci->params[2]);
-				lineDrawer.DrawLineAndIcon(ci->id, endPos, cmdColors.unload);
-				break;
-			}
-			case CMD_WAIT:{
-				DrawWaitIcon(*ci);
-				break;
-			}
-			case CMD_SELFD:{
-				lineDrawer.DrawIconAtLastPos(ci->id);
-				break;
-			}
-			default:
-				DrawDefaultCommand(*ci);
-				break;
-		}
-	}
-	lineDrawer.FinishPath();
-}
-
-
-void CTransportCAI::FinishCommand(void)
-{
-	if(CTAAirMoveType* am=dynamic_cast<CTAAirMoveType*>(owner->moveType))
-		am->dontCheckCol=false;
-
-	if(toBeTransportedUnitId!=-1){
-		if(uh->units[toBeTransportedUnitId])
-			uh->units[toBeTransportedUnitId]->toBeTransported=false;
-		toBeTransportedUnitId=-1;
-	}
-	CMobileCAI::FinishCommand();
-}
-
-bool CTransportCAI::LoadStillValid(CUnit* unit){
-	if(commandQue.size() < 2){
-		return false;
-	}
-	Command cmd = commandQue[1];
-	return !(cmd.id == CMD_LOAD_UNITS && cmd.params.size() == 4
-		&& unit->pos.SqDistance2D(
-		float3(cmd.params[0], cmd.params[1], cmd.params[2])) > Square(cmd.params[3]*2));
-}
-
-bool CTransportCAI::AllowedCommand(const Command& c, bool fromSynced)
-{
-	if(!CMobileCAI::AllowedCommand(c, fromSynced))
-		return false;
-
-	switch (c.id) {
-		case CMD_UNLOAD_UNIT:
-		case CMD_UNLOAD_UNITS: {
-			CTransportUnit* transport = (CTransportUnit*) owner;
-			if (transport->transported.empty()) return false;
-			CUnit* u = transport->transported.front().unit;
-			float3 pos(c.params[0],c.params[1],c.params[2]);
-			float radius = c.params[3];
-			float spread = u->radius * transport->unitDef->unloadSpread;
-			float3 found;
-			bool canUnload = FindEmptySpot(pos, std::max(16.0f, radius), spread, found, u);
-			if(!canUnload) return false;
-			break;
-		}
-	}
-
-	return true;
-}
->>>>>>> cabddb60
+}