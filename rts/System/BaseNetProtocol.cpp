/* This file is part of the Spring engine (GPL v2 or later), see LICENSE.html */

#include "StdAfx.h"
#include "BaseNetProtocol.h"

#include <boost/cstdint.hpp>
#include "mmgr.h"

#include "Game/PlayerStatistics.h"
#include "Sim/Misc/Team.h"
#include "Net/RawPacket.h"
#include "Rendering/InMapDraw.h"
#include "Net/PackPacket.h"
#include "Net/ProtocolDef.h"
#if defined(_MSC_VER)
#include "System.h" // for uint16_t (and possibly other types)
#endif

using netcode::PackPacket;
typedef boost::shared_ptr<const netcode::RawPacket> PacketType;

CBaseNetProtocol& CBaseNetProtocol::Get()
{
	static CBaseNetProtocol instance;
	return instance;
}

PacketType CBaseNetProtocol::SendKeyFrame(int frameNum)
{
	PackPacket* packet = new PackPacket(5, NETMSG_KEYFRAME);
	*packet << frameNum;
	return PacketType(packet);
}

PacketType CBaseNetProtocol::SendNewFrame()
{
	return PacketType(new PackPacket(1, NETMSG_NEWFRAME));
}


PacketType CBaseNetProtocol::SendQuit(const std::string& reason)
{
	unsigned size = 3 + reason.size() + 1;
	PackPacket* packet = new PackPacket(size, NETMSG_QUIT);
	*packet << static_cast<boost::uint16_t>(size) << reason;
	return PacketType(packet);
}

PacketType CBaseNetProtocol::SendStartPlaying(unsigned countdown)
{
	PackPacket* packet = new PackPacket(5, NETMSG_STARTPLAYING);
	*packet << countdown;
	return PacketType(packet);
}

PacketType CBaseNetProtocol::SendSetPlayerNum(uchar myPlayerNum)
{
	PackPacket* packet = new PackPacket(2, NETMSG_SETPLAYERNUM);
	*packet << myPlayerNum;
	return PacketType(packet);
}

PacketType CBaseNetProtocol::SendPlayerName(uchar myPlayerNum, const std::string& playerName)
{
	unsigned size = 3 + playerName.size() + 1;
	PackPacket* packet = new PackPacket(size, NETMSG_PLAYERNAME);
	*packet << static_cast<uchar>(size) << myPlayerNum << playerName;
	return PacketType(packet);
}

PacketType CBaseNetProtocol::SendRandSeed(unsigned randSeed)
{
	PackPacket* packet = new PackPacket(5, NETMSG_RANDSEED);
	*packet << randSeed;
	return PacketType(packet);
}

// NETMSG_GAMEID = 9, char gameID[16];
PacketType CBaseNetProtocol::SendGameID(const uchar* buf)
{
	PackPacket* packet = new PackPacket(17, NETMSG_GAMEID);
	memcpy(packet->GetWritingPos(), buf, 16);
	return PacketType(packet);
}


PacketType CBaseNetProtocol::SendCommand(uchar myPlayerNum, int id, uchar options, const std::vector<float>& params)
{
	unsigned size = 9 + params.size() * sizeof(float);
	PackPacket* packet = new PackPacket(size, NETMSG_COMMAND);
	*packet << static_cast<unsigned short>(size) << myPlayerNum << id << options << params;
	return PacketType(packet);
}

PacketType CBaseNetProtocol::SendSelect(uchar myPlayerNum, const std::vector<short>& selectedUnitIDs)
{
	unsigned size = 4 + selectedUnitIDs.size() * sizeof(short);
	PackPacket* packet = new PackPacket(size, NETMSG_SELECT);
	*packet << static_cast<unsigned short>(size) << myPlayerNum << selectedUnitIDs;
	return PacketType(packet);
}


PacketType CBaseNetProtocol::SendPause(uchar myPlayerNum, uchar bPaused)
{
	PackPacket* packet = new PackPacket(3, NETMSG_PAUSE);
	*packet << myPlayerNum << bPaused;
	return PacketType(packet);
}



PacketType CBaseNetProtocol::SendAICommand(uchar myPlayerNum, short unitID, int id, uchar options, const std::vector<float>& params)
{
	unsigned size = 11 + params.size() * sizeof(float);
	PackPacket* packet = new PackPacket(size, NETMSG_AICOMMAND);
	*packet << static_cast<unsigned short>(size) << myPlayerNum << unitID << id << options << params;
	return PacketType(packet);
}

PacketType CBaseNetProtocol::SendAIShare(uchar myPlayerNum, uchar sourceTeam, uchar destTeam, float metal, float energy, const std::vector<short>& unitIDs)
{
<<<<<<< HEAD
	uint16_t totalNumBytes = (1 + sizeof(uint16_t)) + (3 + (2 * sizeof(float)) + (unitIDs.size() * sizeof(short)));
=======
	boost::uint16_t totalNumBytes = (1 + sizeof(boost::uint16_t)) + (3 + (2 * sizeof(float)) + (unitIDs.size() * sizeof(short)));
>>>>>>> 9bb1ba93

	PackPacket* packet = new PackPacket(totalNumBytes, NETMSG_AISHARE);
	*packet << totalNumBytes << myPlayerNum << sourceTeam << destTeam << metal << energy << unitIDs;
	return PacketType(packet);
}

PacketType CBaseNetProtocol::SendUserSpeed(uchar myPlayerNum, float userSpeed)
{
	PackPacket* packet = new PackPacket(6, NETMSG_USER_SPEED);
	*packet << myPlayerNum << userSpeed;
	return PacketType(packet);
}

PacketType CBaseNetProtocol::SendInternalSpeed(float internalSpeed)
{
	PackPacket* packet = new PackPacket(5, NETMSG_INTERNAL_SPEED);
	*packet << internalSpeed;
	return PacketType(packet);
}

PacketType CBaseNetProtocol::SendCPUUsage(float cpuUsage)
{
	PackPacket* packet = new PackPacket(5, NETMSG_CPU_USAGE);
	*packet << cpuUsage;
	return PacketType(packet);
}


PacketType CBaseNetProtocol::SendDirectControl(uchar myPlayerNum)
{
	PackPacket* packet = new PackPacket(2, NETMSG_DIRECT_CONTROL);
	*packet << myPlayerNum;
	return PacketType(packet);
}

PacketType CBaseNetProtocol::SendDirectControlUpdate(uchar myPlayerNum, uchar status, short heading, short pitch)
{
	PackPacket* packet = new PackPacket(7, NETMSG_DC_UPDATE);
	*packet << myPlayerNum << status << heading << pitch;
	return PacketType(packet);
}


PacketType CBaseNetProtocol::SendAttemptConnect(const std::string name, const std::string& passwd, const std::string version)
{
	boost::uint16_t size = 6 + name.size() + passwd.size() + version.size();
	PackPacket* packet = new PackPacket(size , NETMSG_ATTEMPTCONNECT);
	*packet << size << name << passwd << version;
	return PacketType(packet);
}


PacketType CBaseNetProtocol::SendShare(uchar myPlayerNum, uchar shareTeam, uchar bShareUnits, float shareMetal, float shareEnergy)
{
	PackPacket* packet = new PackPacket(12, NETMSG_SHARE);
	*packet << myPlayerNum << shareTeam << bShareUnits << shareMetal << shareEnergy;
	return PacketType(packet);
}

PacketType CBaseNetProtocol::SendSetShare(uchar myPlayerNum, uchar myTeam, float metalShareFraction, float energyShareFraction)
{
	PackPacket* packet = new PackPacket(11, NETMSG_SETSHARE);
	*packet << myPlayerNum << myTeam << metalShareFraction << energyShareFraction;
	return PacketType(packet);
}


PacketType CBaseNetProtocol::SendSendPlayerStat()
{
	return PacketType(new PackPacket(1, NETMSG_SENDPLAYERSTAT));
}

PacketType CBaseNetProtocol::SendPlayerStat(uchar myPlayerNum, const PlayerStatistics& currentStats)
{
	PackPacket* packet = new PackPacket(2 + sizeof(PlayerStatistics), NETMSG_PLAYERSTAT);
	*packet << myPlayerNum << currentStats;
	return PacketType(packet);
}

PacketType CBaseNetProtocol::SendGameOver()
{
	return PacketType(new PackPacket(1, NETMSG_GAMEOVER));
}


// [NETMSG_MAPDRAW = 31] uchar messageSize = 9, myPlayerNum, command = CInMapDraw::NET_ERASE; short x, z; bool
PacketType CBaseNetProtocol::SendMapErase(uchar myPlayerNum, short x, short z)
{
	PackPacket* packet = new PackPacket(8, NETMSG_MAPDRAW);
	*packet << static_cast<uchar>(8) << myPlayerNum << static_cast<uchar>(CInMapDraw::NET_ERASE) << x << z;
	return PacketType(packet);
}

// [NETMSG_MAPDRAW = 31] uchar messageSize, uchar myPlayerNum, command = CInMapDraw::NET_POINT; short x, z; bool; std::string label;
PacketType CBaseNetProtocol::SendMapDrawPoint(uchar myPlayerNum, short x, short z, const std::string& label, bool fromLua)
{
	const unsigned size = 9 + label.size() + 1;
	PackPacket* packet = new PackPacket(size, NETMSG_MAPDRAW);
	*packet <<
		static_cast<uchar>(size) <<
		myPlayerNum <<
		static_cast<uchar>(CInMapDraw::NET_POINT) <<
		x <<
		z <<
		uchar(fromLua) <<
		label;
	return PacketType(packet);
}

// [NETMSG_MAPDRAW = 31] uchar messageSize = 13, myPlayerNum, command = CInMapDraw::NET_LINE; short x1, z1, x2, z2; bool
PacketType CBaseNetProtocol::SendMapDrawLine(uchar myPlayerNum, short x1, short z1, short x2, short z2, bool fromLua)
{
	PackPacket* packet = new PackPacket(13, NETMSG_MAPDRAW);
	*packet <<
		static_cast<uchar>(13) <<
		myPlayerNum <<
		static_cast<uchar>(CInMapDraw::NET_LINE) <<
		x1 << z1 <<
		x2 << z2 <<
		uchar(fromLua);
	return PacketType(packet);
}


PacketType CBaseNetProtocol::SendSyncResponse(int frameNum, uint checksum)
{
	PackPacket* packet = new PackPacket(9, NETMSG_SYNCRESPONSE);
	*packet << frameNum << checksum;
	return PacketType(packet);
}

PacketType CBaseNetProtocol::SendSystemMessage(uchar myPlayerNum, std::string message)
{
	if (message.size() > 65000)
	{
		message.resize(65000);
		message += "...";
	}
	unsigned size = 1 + 2 + 1 + message.size() + 1;
	PackPacket* packet = new PackPacket(size, NETMSG_SYSTEMMSG);
	*packet << static_cast<boost::uint16_t>(size) << myPlayerNum << message;
	return PacketType(packet);
}

PacketType CBaseNetProtocol::SendStartPos(uchar myPlayerNum, uchar teamNum, uchar ready, float x, float y, float z)
{
	PackPacket* packet = new PackPacket(16, NETMSG_STARTPOS);
	*packet << myPlayerNum << teamNum << ready << x << y << z;
	return PacketType(packet);
}

PacketType CBaseNetProtocol::SendPlayerInfo(uchar myPlayerNum, float cpuUsage, int ping)
{
	PackPacket* packet = new PackPacket(8, NETMSG_PLAYERINFO);
	*packet << myPlayerNum << cpuUsage << static_cast<boost::uint16_t>(ping);
	return PacketType(packet);
}

PacketType CBaseNetProtocol::SendPlayerLeft(uchar myPlayerNum, uchar bIntended)
{
	PackPacket* packet = new PackPacket(3, NETMSG_PLAYERLEFT);
	*packet << myPlayerNum << bIntended;
	return PacketType(packet);
}

// NETMSG_LUAMSG = 50, uchar myPlayerNum; std::string modName; (e.g. `custom msg')
PacketType CBaseNetProtocol::SendLuaMsg(uchar myPlayerNum, unsigned short script, uchar mode, const std::vector<boost::uint8_t>& msg)
{
	boost::uint16_t size = 7 + msg.size();
	PackPacket* packet = new PackPacket(size, NETMSG_LUAMSG);
	*packet << size << myPlayerNum << script << mode << msg;
	return PacketType(packet);
}

PacketType CBaseNetProtocol::SendGiveAwayEverything(uchar myPlayerNum, uchar giveToTeam, uchar takeFromTeam)
{
	PackPacket* packet = new PackPacket(5, NETMSG_TEAM);
	*packet << myPlayerNum << static_cast<uchar>(TEAMMSG_GIVEAWAY) << giveToTeam << takeFromTeam;
	return PacketType(packet);
}

PacketType CBaseNetProtocol::SendResign(uchar myPlayerNum)
{
	PackPacket* packet = new PackPacket(5, NETMSG_TEAM);
	*packet << myPlayerNum << static_cast<uchar>(TEAMMSG_RESIGN) << static_cast<uchar>(0) << static_cast<uchar>(0);
	return PacketType(packet);
}

PacketType CBaseNetProtocol::SendJoinTeam(uchar myPlayerNum, uchar wantedTeamNum)
{
	PackPacket* packet = new PackPacket(5, NETMSG_TEAM);
	*packet << myPlayerNum << static_cast<uchar>(TEAMMSG_JOIN_TEAM) << wantedTeamNum << static_cast<uchar>(0);
	return PacketType(packet);
}

PacketType CBaseNetProtocol::SendTeamDied(uchar myPlayerNum, uchar whichTeam)
{
	PackPacket* packet = new PackPacket(5, NETMSG_TEAM);
	*packet << myPlayerNum << static_cast<uchar>(TEAMMSG_TEAM_DIED) << whichTeam << static_cast<uchar>(0);
	return PacketType(packet);
}

PacketType CBaseNetProtocol::SendAICreated(const uchar myPlayerNum,
                                           const uint  whichSkirmishAI,
                                           const uchar team,
                                           const std::string& name)
{
	// do not hand optimize this math; the compiler will do that
	const uint size = 1 + 1 + 1 + 4 + 1 + (name.size() + 1);
	PackPacket* packet = new PackPacket(size, NETMSG_AI_CREATED);
	*packet
		<< static_cast<uchar>(size)
		<< myPlayerNum
		<< whichSkirmishAI
		<< team
		<< name;
	return PacketType(packet);
}

PacketType CBaseNetProtocol::SendAIStateChanged(const uchar myPlayerNum,
                                                const uint  whichSkirmishAI,
                                                const uchar newState)
{
	// do not hand optimize this math; the compiler will do that
	PackPacket* packet = new PackPacket(1 + 1 + 4 + 1, NETMSG_AI_STATE_CHANGED);
	*packet << myPlayerNum << whichSkirmishAI << newState;
	return PacketType(packet);
}

PacketType CBaseNetProtocol::SendSetAllied(uchar myPlayerNum, uchar whichAllyTeam, uchar state)
{
	PackPacket* packet = new PackPacket(4, NETMSG_ALLIANCE);
	*packet << myPlayerNum << whichAllyTeam << state;
	return PacketType(packet);
}

PacketType CBaseNetProtocol::SendRegisterNetMsg( uchar myPlayerNum, NETMSG msgID )
{
	PackPacket* packet = new PackPacket(3, NETMSG_REGISTER_NETMSG);
	*packet << myPlayerNum << (uchar)msgID;
	return PacketType(packet);
}

PacketType CBaseNetProtocol::SendUnRegisterNetMsg( uchar myPlayerNum, NETMSG msgID )
{
	PackPacket* packet = new PackPacket(3, NETMSG_UNREGISTER_NETMSG);
	*packet << myPlayerNum << (uchar)msgID;
	return PacketType(packet);
}


#ifdef SYNCDEBUG
PacketType CBaseNetProtocol::SendSdCheckrequest(int frameNum)
{
	PackPacket* packet = new PackPacket(5, NETMSG_SD_CHKREQUEST);
	*packet << frameNum;
	return PacketType(packet);
}

PacketType CBaseNetProtocol::SendSdCheckresponse(uchar myPlayerNum, boost::uint64_t flop, std::vector<unsigned> checksums)
{
	unsigned size = 1 + 2 + 1 + 8 + checksums.size() * 4;
	PackPacket* packet = new PackPacket(size, NETMSG_SD_CHKRESPONSE);
	*packet << static_cast<boost::uint16_t>(size) << myPlayerNum << flop << checksums;
	return PacketType(packet);
}

PacketType CBaseNetProtocol::SendSdReset()
{
	return PacketType(new PackPacket(1, NETMSG_SD_RESET));
}

PacketType CBaseNetProtocol::SendSdBlockrequest(unsigned short begin, unsigned short length, unsigned short requestSize)
{
	PackPacket* packet = new PackPacket(7, NETMSG_SD_BLKREQUEST);
	*packet << begin << length << requestSize;
	return PacketType(packet);
	
}

PacketType CBaseNetProtocol::SendSdBlockresponse(uchar myPlayerNum, std::vector<unsigned> checksums)
{
	unsigned size = 1 + 2 + 1 + checksums.size() * 4;
	PackPacket* packet = new PackPacket(size, NETMSG_SD_BLKRESPONSE);
	*packet << static_cast<boost::uint16_t>(size) << myPlayerNum << checksums;
	return PacketType(packet);
}
#endif // SYNCDEBUG
/* FIXME: add these:
 NETMSG_SD_CHKREQUEST    = 41,
 NETMSG_SD_CHKRESPONSE   = 42,
 NETMSG_SD_BLKREQUEST    = 43,
 NETMSG_SD_BLKRESPONSE   = 44,
 NETMSG_SD_RESET         = 45,
*/

CBaseNetProtocol::CBaseNetProtocol()
{
	netcode::ProtocolDef* proto = netcode::ProtocolDef::instance();
	// proto->AddType() length parameter:
	//   > 0:  if its fixed length
	//   < 0:  means the next x bytes represent the length

	proto->AddType(NETMSG_KEYFRAME, 5);
	proto->AddType(NETMSG_NEWFRAME, 1);
	proto->AddType(NETMSG_QUIT, -2);
	proto->AddType(NETMSG_STARTPLAYING, 5);
	proto->AddType(NETMSG_SETPLAYERNUM, 2);
	proto->AddType(NETMSG_PLAYERNAME, -1);
	proto->AddType(NETMSG_CHAT, -1);
	proto->AddType(NETMSG_RANDSEED, 5);
	proto->AddType(NETMSG_GAMEID, 17);
	proto->AddType(NETMSG_COMMAND, -2);
	proto->AddType(NETMSG_SELECT, -2);
	proto->AddType(NETMSG_PAUSE, 3);

	proto->AddType(NETMSG_AICOMMAND, -2);
	proto->AddType(NETMSG_AICOMMANDS, -2);
	proto->AddType(NETMSG_AISHARE, -2);

	proto->AddType(NETMSG_USER_SPEED, 6);
	proto->AddType(NETMSG_INTERNAL_SPEED, 5);
	proto->AddType(NETMSG_CPU_USAGE, 5);
	proto->AddType(NETMSG_DIRECT_CONTROL, 2);
	proto->AddType(NETMSG_DC_UPDATE, 7);
	proto->AddType(NETMSG_ATTEMPTCONNECT, -2);
	proto->AddType(NETMSG_SHARE, 12);
	proto->AddType(NETMSG_SETSHARE, 11);
	proto->AddType(NETMSG_SENDPLAYERSTAT, 1);
	proto->AddType(NETMSG_PLAYERSTAT, 2 + sizeof(PlayerStatistics));
	proto->AddType(NETMSG_GAMEOVER, 1);
	proto->AddType(NETMSG_MAPDRAW, -1);
	proto->AddType(NETMSG_SYNCRESPONSE, 9);
	proto->AddType(NETMSG_SYSTEMMSG, -2);
	proto->AddType(NETMSG_STARTPOS, 16);
	proto->AddType(NETMSG_PLAYERINFO, 8);
	proto->AddType(NETMSG_PLAYERLEFT, 3);
	proto->AddType(NETMSG_LUAMSG, -2);
	proto->AddType(NETMSG_TEAM, 5);
	proto->AddType(NETMSG_GAMEDATA, -2);
	proto->AddType(NETMSG_ALLIANCE, 4);
	proto->AddType(NETMSG_CCOMMAND, -2);
<<<<<<< HEAD
	proto->AddType(NETMSG_TEAMSTAT, 2 + sizeof(CTeam::Statistics));
	proto->AddType(NETMSG_REQUEST_TEAMSTAT, 4 );
=======
>>>>>>> 9bb1ba93
	proto->AddType(NETMSG_REGISTER_NETMSG, 3 );
	proto->AddType(NETMSG_UNREGISTER_NETMSG, 3);

	proto->AddType(NETMSG_AI_CREATED, -1);
	proto->AddType(NETMSG_AI_STATE_CHANGED, 7);

#ifdef SYNCDEBUG
	proto->AddType(NETMSG_SD_CHKREQUEST, 5);
	proto->AddType(NETMSG_SD_CHKRESPONSE, -2);
	proto->AddType(NETMSG_SD_RESET, 1);
	proto->AddType(NETMSG_SD_BLKREQUEST, 7);
	proto->AddType(NETMSG_SD_BLKRESPONSE, -2);
#endif // SYNCDEBUG
}

CBaseNetProtocol::~CBaseNetProtocol()
{
	//SendQuit();
}<|MERGE_RESOLUTION|>--- conflicted
+++ resolved
@@ -120,11 +120,7 @@
 
 PacketType CBaseNetProtocol::SendAIShare(uchar myPlayerNum, uchar sourceTeam, uchar destTeam, float metal, float energy, const std::vector<short>& unitIDs)
 {
-<<<<<<< HEAD
-	uint16_t totalNumBytes = (1 + sizeof(uint16_t)) + (3 + (2 * sizeof(float)) + (unitIDs.size() * sizeof(short)));
-=======
 	boost::uint16_t totalNumBytes = (1 + sizeof(boost::uint16_t)) + (3 + (2 * sizeof(float)) + (unitIDs.size() * sizeof(short)));
->>>>>>> 9bb1ba93
 
 	PackPacket* packet = new PackPacket(totalNumBytes, NETMSG_AISHARE);
 	*packet << totalNumBytes << myPlayerNum << sourceTeam << destTeam << metal << energy << unitIDs;
@@ -467,11 +463,6 @@
 	proto->AddType(NETMSG_GAMEDATA, -2);
 	proto->AddType(NETMSG_ALLIANCE, 4);
 	proto->AddType(NETMSG_CCOMMAND, -2);
-<<<<<<< HEAD
-	proto->AddType(NETMSG_TEAMSTAT, 2 + sizeof(CTeam::Statistics));
-	proto->AddType(NETMSG_REQUEST_TEAMSTAT, 4 );
-=======
->>>>>>> 9bb1ba93
 	proto->AddType(NETMSG_REGISTER_NETMSG, 3 );
 	proto->AddType(NETMSG_UNREGISTER_NETMSG, 3);
 
