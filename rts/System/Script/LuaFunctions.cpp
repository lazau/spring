// This file contains implementations of various functions exposed through lua
// The goal is to include as few headers in LuaBinder.cpp as possible, and include
// them here instead to avoid recompiling LuaBinder too often.

#include "StdAfx.h"
#include "Rendering/GL/myGL.h"
#include "LuaFunctions.h"
#include "Sim/Misc/GlobalSynced.h"
#include "float3.h"
#include "LogOutput.h"
#include "ExternalAI/EngineOutHandler.h"
#include "Sim/Units/CommandAI/Command.h"
#include "Game/Game.h"
#include "Game/SelectedUnits.h"
#include "Game/StartScripts/Script.h"
#include "Game/UI/EndGameBox.h"
#include "Map/MapParser.h"
#include "Sim/Features/FeatureDef.h"
#include "Sim/Features/Feature.h"
#include "Sim/Features/FeatureHandler.h"
#include "Sim/Misc/QuadField.h"
#include "Sim/Misc/TeamHandler.h"
#include "Sim/Units/CommandAI/CommandAI.h"
#include "Sim/Units/UnitDefHandler.h"
#include "Sim/Units/Unit.h"
#include "Sim/Units/UnitHandler.h"
#include "Sim/Units/UnitLoader.h"
#include "Sim/Units/UnitTypes/TransportUnit.h"
#include "EventHandler.h"

using namespace std;
using namespace luabind;

extern std::string stupidGlobalMapname;

namespace luafunctions
{

	// This should use net stuff instead of duplicating code here
	void EndGame()
	{
		new CEndGameBox();
		game->gameOver = true;
		eventHandler.GameOver();
	}

	void CreateSkirmishAI(int teamId, const SkirmishAIKey& key,
			const std::map<std::string, std::string>& options)
	{
		teamHandler->Team(teamId)->isAI = true;
		teamHandler->Team(teamId)->skirmishAIKey = key;
		teamHandler->Team(teamId)->skirmishAIOptions = options;
		teamHandler->Team(teamId)->leader = 0;
		eoh->CreateSkirmishAI(teamId, key);
	}

	void UnitGiveCommand(CObject_pointer<CUnit>* u, Command* c)
	{
		if (!u->held)
			return;

		u->held->commandAI->GiveCommand(*c);
	}

	CObject_pointer<CUnit>* UnitLoaderLoadUnit(string name, float3 pos, int team, bool buil)
	{
		CUnit* x = unitLoader.LoadUnit(name, pos, team, buil, 0, NULL);
		return new CObject_pointer<CUnit>(x);
	}

	void RemoveUnit(CObject_pointer<CUnit>* u)
	{
		if (u->held)
			u->held->KillUnit(false, false, 0, false);
	}

	CObject_pointer<CFeature>* FeatureLoaderLoadFeature( string name, float3 pos, int team )
	{
		const FeatureDef* def = featureHandler->GetFeatureDef(name);
		CFeature* feature = new CFeature();
		feature->Initialize(pos, def, 0, 0, team, "");
		return new CObject_pointer<CFeature>(feature);
	}

	CObject_pointer<CUnit>* UnitGetTransporter(CObject_pointer<CUnit>* u)
	{
		CUnit* x = u->held;
		if (x->transporter)
			return new CObject_pointer<CUnit>(x->transporter);
		else
			return NULL;
	}

	//	vector<CUnit*> GetUnits(const float3& pos,float radius);
	//	vector<CUnit*> GetUnitsExact(const float3& pos,float radius);

	int GetNumUnitsAt(const float3& pos, float radius)
	{
		vector<CUnit*> x = qf->GetUnits(pos, radius);
		return x.size();
	}

	object GetUnitsAt(lua_State* L, const float3& pos, float radius)
	{
		vector<CUnit*> x = qf->GetUnits(pos, radius);
		object o = newtable(L);

		int count = 1;
		for (vector<CUnit*>::iterator i = x.begin(); i != x.end(); ++i)
			o[count++] = new CObject_pointer<CUnit>(*i);

		return o;
	}

	object GetFeaturesAt(lua_State* L, const float3& pos, float radius)
	{
		vector<CFeature*> ft = qf->GetFeaturesExact (pos, radius);

		object o = newtable(L);

		int count = 1;
		for (unsigned int a=0;a<ft.size();a++)
		{
			CFeature *f = ft[a];
			o[count++] = new CObject_pointer<CFeature>(f);
		}

		return o;
	}

	int GetNumUnitDefs()
	{
		return unitDefHandler->numUnitDefs;
	}

	// This doesnt work, not sure why; Spring crashes
	// It crashes because UnitDef doesn't inherit CObject
	// even with boost::shared_ptr I can't get it to work though... -- Tobi
	//CObject_pointer<UnitDef>* GetUnitDefById( int id )
	//{
	//	UnitDef *def = unitDefHandler->GetUnitByID (id);
	//	return new CObject_pointer<UnitDef>(def);
	//}

	/* This doesnt work, not sure why; Spring crashes
	object GetUnitDefList( lua_State* L )
	{
		object o = newtable(L);
		//UnitDef *def = unitDefHandler->GetUnitByID (1);
		UnitDef *def = unitDefHandler->GetUnitByName ("ARMCOM");
		o[1] = new CObject_pointer<UnitDef>(def);
		return o;

		int count = 1;
		for (int a=0;a<unitDefHandler->numUnitDefs && a < 10;a++)
		{
			UnitDef *def = unitDefHandler->GetUnitByID (a+1);
			o[count++] = new CObject_pointer<UnitDef>(def);
		}

		return o;
	}
	*/

	object GetSelectedUnits(lua_State* L, int player)
	{
		object o = newtable(L);

		for (unsigned int i = 0; i < selectedUnits.netSelected[player].size(); ++i)
<<<<<<< HEAD
			o[i+1] = SAFE_NEW CObject_pointer<CUnit>(uh->units[selectedUnits.netSelected[player][i]]);
=======
			o[i+1] = new CObject_pointer<CUnit>(uh->units[selectedUnits.netSelected[player][i]]);
>>>>>>> 7943d188

		return o;
	}

	void SendSelectedUnits()
	{
		GML_RECMUTEX_LOCK(sel); // SendSelectedUnits

		if (selectedUnits.selectionChanged)
			selectedUnits.SendSelection();
	}

	CTeam* GetTeam(int num)
	{
		return teamHandler->Team(num);
	}

	string MapGetTDFName()
	{
		return MapParser::GetMapConfigName(stupidGlobalMapname);
	}
}<|MERGE_RESOLUTION|>--- conflicted
+++ resolved
@@ -167,11 +167,7 @@
 		object o = newtable(L);
 
 		for (unsigned int i = 0; i < selectedUnits.netSelected[player].size(); ++i)
-<<<<<<< HEAD
-			o[i+1] = SAFE_NEW CObject_pointer<CUnit>(uh->units[selectedUnits.netSelected[player][i]]);
-=======
 			o[i+1] = new CObject_pointer<CUnit>(uh->units[selectedUnits.netSelected[player][i]]);
->>>>>>> 7943d188
 
 		return o;
 	}
