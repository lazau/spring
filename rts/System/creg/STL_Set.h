#ifndef CR_SET_TYPE_IMPL_H
#define CR_SET_TYPE_IMPL_H

#ifdef _MSC_VER
	#include <hash_set>
	#define SPRING_HASH_SET stdext::hash_set
#elif __GNUG__
	/* Test for GCC >= 4.3.2 */
	#if __GNUC__ > 4 || \
		(__GNUC__ == 4 && (__GNUC_MINOR__ > 3 || \
						(__GNUC_MINOR__ == 3 && \
							__GNUC_PATCHLEVEL__ >= 2)))
		#include <tr1/unordered_set>
		#define SPRING_HASH_SET std::tr1::unordered_set
	#else
		#define SPRING_HASH_SET __gnu_cxx::hash_set
		#include <ext/hash_set>
	#endif
#else
	#error Unsupported compiler
#endif

#include <set>

namespace creg
{
	// set/multiset - this template assumes the type is copyable
	template<typename T>
	class SetType : public IType
	{
		boost::shared_ptr<IType> elemType;
	public:
		typedef typename T::iterator iterator;

		SetType (boost::shared_ptr<IType> elemType) :  elemType (elemType) {}
		~SetType () {}

		void Serialize (ISerializer *s, void *instance)
		{
			T& ct = *(T*)instance;
			if (s->IsWriting ()) {
				int size=ct.size();
				s->SerializeInt (&size, sizeof(int));
				for (iterator i=ct.begin();i!=ct.end();++i)
					elemType->Serialize (s, (void*) &*i);
			} else {
				int size;
				s->SerializeInt (&size, sizeof(int));
				for (int i=0;i<size;i++) {
					typename T::value_type v;
					elemType->Serialize (s, &v);
					ct.insert (v);
				}
			}
		}
		std::string GetName() { return "set<" + elemType->GetName() + ">"; }
	};


	// Set type
	template<typename T>
	struct DeduceType < std::set<T> > {
		boost::shared_ptr<IType> Get () {
			DeduceType<T> elemtype;
<<<<<<< HEAD
			return boost::shared_ptr<IType>(SAFE_NEW SetType < std::set <T> > (elemtype.Get()));
=======
			return boost::shared_ptr<IType>(new SetType < std::set <T> > (elemtype.Get()));
>>>>>>> 7943d188
		}
	};
	// Multiset
	template<typename T>
	struct DeduceType < std::multiset<T> > {
		boost::shared_ptr<IType> Get () {
			DeduceType<T> elemtype;
<<<<<<< HEAD
			return boost::shared_ptr<IType>(SAFE_NEW SetType < std::multiset<T> > (elemtype.Get()));
=======
			return boost::shared_ptr<IType>(new SetType < std::multiset<T> > (elemtype.Get()));
>>>>>>> 7943d188
		}
	};
	// Hash set
	template<typename T>
	struct DeduceType < SPRING_HASH_SET<T> > {
		boost::shared_ptr<IType> Get () {
			DeduceType<T> elemtype;
<<<<<<< HEAD
			return boost::shared_ptr<IType>(SAFE_NEW SetType < SPRING_HASH_SET<T> > (elemtype.Get()));
=======
			return boost::shared_ptr<IType>(new SetType < SPRING_HASH_SET<T> > (elemtype.Get()));
>>>>>>> 7943d188
		}
	};
};
#endif

<|MERGE_RESOLUTION|>--- conflicted
+++ resolved
@@ -62,11 +62,7 @@
 	struct DeduceType < std::set<T> > {
 		boost::shared_ptr<IType> Get () {
 			DeduceType<T> elemtype;
-<<<<<<< HEAD
-			return boost::shared_ptr<IType>(SAFE_NEW SetType < std::set <T> > (elemtype.Get()));
-=======
 			return boost::shared_ptr<IType>(new SetType < std::set <T> > (elemtype.Get()));
->>>>>>> 7943d188
 		}
 	};
 	// Multiset
@@ -74,11 +70,7 @@
 	struct DeduceType < std::multiset<T> > {
 		boost::shared_ptr<IType> Get () {
 			DeduceType<T> elemtype;
-<<<<<<< HEAD
-			return boost::shared_ptr<IType>(SAFE_NEW SetType < std::multiset<T> > (elemtype.Get()));
-=======
 			return boost::shared_ptr<IType>(new SetType < std::multiset<T> > (elemtype.Get()));
->>>>>>> 7943d188
 		}
 	};
 	// Hash set
@@ -86,11 +78,7 @@
 	struct DeduceType < SPRING_HASH_SET<T> > {
 		boost::shared_ptr<IType> Get () {
 			DeduceType<T> elemtype;
-<<<<<<< HEAD
-			return boost::shared_ptr<IType>(SAFE_NEW SetType < SPRING_HASH_SET<T> > (elemtype.Get()));
-=======
 			return boost::shared_ptr<IType>(new SetType < SPRING_HASH_SET<T> > (elemtype.Get()));
->>>>>>> 7943d188
 		}
 	};
 };
