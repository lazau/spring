--- conflicted
+++ resolved
@@ -357,8 +357,6 @@
 					                "Please try upgrading or downgrading it. "
 					                "Specifically recommended is the latest driver, and one that is as old as your graphic card.\n");
 					logOutput.Flush();
-<<<<<<< HEAD
-=======
 				}
 				if (!containedAIInterfaceSo.empty()) {
 					logOutput.Print("This stack trace indicates a problem with an AI Interface library.\n");
@@ -369,7 +367,6 @@
 					logOutput.Print("This stack trace indicates a problem with a Skirmish AI library.\n");
 					logOutput.Flush();
 					keepRunning = true;
->>>>>>> 9bb1ba93
 				}
 			}
 			logOutput.Flush();
@@ -403,10 +400,6 @@
 				paths.pop();
 				addresses.pop();
 			}
-<<<<<<< HEAD
-			buf << " >> " << logFile;
-			system(buf.str().c_str());
-=======
 
 			// execute command addr2line, read stdout and write to log-file
 			FILE* cmdOut = popen(buf.str().c_str(), "r");
@@ -448,7 +441,6 @@
 			} else {
 				keepRunning = false;
 			}
->>>>>>> 9bb1ba93
 		}
 
 		if (!keepRunning) {
