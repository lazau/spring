--- conflicted
+++ resolved
@@ -67,11 +67,7 @@
 
 	radius *= 1.5f;
 
-<<<<<<< HEAD
-	Explo* e = SAFE_NEW Explo;
-=======
 	Explo* e = new Explo;
->>>>>>> 7943d188
 	e->pos = pos;
 	e->strength = strength;
 	e->ttl = 10;
