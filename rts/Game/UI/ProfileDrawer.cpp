--- conflicted
+++ resolved
@@ -45,20 +45,14 @@
 	std::map<std::string, CTimeProfiler::TimeRecord>::iterator pi;
 
 	int y = 0;
-<<<<<<< HEAD
-	for (pi = profiler.profile.begin(); pi != profiler.profile.end(); ++pi, ++y){
+	font->Begin();
+	for (pi = profiler.profile.begin(); pi != profiler.profile.end(); ++pi, ++y)
 #if GML_MUTEX_PROFILER
 		if(pi->first.size()<5 || pi->first.substr(pi->first.size()-5,5).compare("Mutex")!=0) { --y; continue; }
 #endif
-		font->glFormatAt(0.655f, 0.960f - y * 0.024f, 1.0f, "%20s %6.2fs %5.2f%%", pi->first.c_str(), ((float)pi->second.total) / 1000.f, pi->second.percent * 100);
-	}
-=======
-	font->Begin();
-	for (pi = profiler.profile.begin(); pi != profiler.profile.end(); ++pi, ++y)
 		font->glFormat(0.655f, 0.960f - y * 0.024f, 1.0f, FONT_SCALE | FONT_NORM, "%20s %6.2fs %5.2f%%", pi->first.c_str(), ((float)pi->second.total) / 1000.f, pi->second.percent * 100);
 	font->End();
-
->>>>>>> 3c2f0750
+	}
 	glTranslatef(0.655f,0.965f,0);
 	glScalef(0.015f,0.02f,0.02f);
 
