--- conflicted
+++ resolved
@@ -53,7 +53,6 @@
 #  include "winerror.h"
 #endif
 #include "ExternalAI/EngineOutHandler.h"
-//#include "ExternalAI/GlobalAIHandler.h"
 #include "ExternalAI/Group.h"
 #include "ExternalAI/GroupHandler.h"
 #include "FileSystem/ArchiveScanner.h"
@@ -322,16 +321,8 @@
 
 	selectedUnits.Init();
 
-<<<<<<< HEAD
-	ENTER_MIXED;
-
-	helper = SAFE_NEW CGameHelper(this);
-
-	ENTER_SYNCED;
-=======
 	helper = new CGameHelper(this);
 
->>>>>>> 7943d188
 	modInfo.Init(modName.c_str());
 
 	if (!sideParser.Load()) {
@@ -416,14 +407,8 @@
 	fartextureHandler = new CFartextureHandler();
 	modelParser = new C3DModelParser();
 
-<<<<<<< HEAD
- 	ENTER_SYNCED;
- 	featureHandler->LoadFeaturesFromMap(saveFile || CScriptHandler::Instance().chosenScript->loadGame);
- 	pathManager = SAFE_NEW CPathManager();
-=======
 	featureHandler->LoadFeaturesFromMap(saveFile || CScriptHandler::Instance().chosenScript->loadGame);
 	pathManager = new CPathManager();
->>>>>>> 7943d188
 #ifdef SYNCCHECK
 	// update the checksum with path data
 	{ SyncedUint tmp(pathManager->GetPathChecksum()); }
@@ -444,12 +429,7 @@
 	for(int a=0;a<MAX_TEAMS;a++)
 		grouphandlers[a] = new CGroupHandler(a);
 
-<<<<<<< HEAD
-//	globalAI = SAFE_NEW CGlobalAIHandler();
 	CEngineOutHandler::Initialize();
-=======
-	globalAI = new CGlobalAIHandler();
->>>>>>> 7943d188
 
 	CPlayer* p = playerHandler->Player(gu->myPlayerNum);
 	GameSetupDrawer::Enable();
@@ -539,11 +519,6 @@
 		                     (unsigned int)(treeDrawer->baseTreeDistance * 256));
 	}
 
-<<<<<<< HEAD
-	ENTER_MIXED;
-
-=======
->>>>>>> 7943d188
 	SafeDelete(guihandler);
 
 #ifndef NO_AVI
@@ -564,15 +539,8 @@
 
 	SafeDelete(gameServer);
 
-<<<<<<< HEAD
-//	globalAI->PreDestroy ();
-//	SafeDelete(globalAI);
 	eoh->PreDestroy();
 	CEngineOutHandler::Destroy();
-=======
-	globalAI->PreDestroy ();
-	SafeDelete(globalAI);
->>>>>>> 7943d188
 
 	for(int a=0;a<MAX_TEAMS;a++) {
 		SafeDelete(grouphandlers[a]);
@@ -2711,11 +2679,6 @@
 
 	if(!skipping)
 		UpdateUI(true);
-<<<<<<< HEAD
-
-	thisFps++;
-=======
->>>>>>> 7943d188
 
 	thisFps++;
 
@@ -3098,10 +3061,6 @@
 	lastTick = clock();
 	lastframe = SDL_GetTicks();
 
-<<<<<<< HEAD
-	ENTER_MIXED;
-=======
->>>>>>> 7943d188
 	gu->myTeam = playerHandler->Player(gu->myPlayerNum)->team;
 	gu->myAllyTeam = teamHandler->AllyTeam(gu->myTeam);
 //	grouphandler->team = gu->myTeam;
@@ -3144,7 +3103,6 @@
 			sound->Update();
 		sound->NewFrame();
 		treeDrawer->Update();
-//		globalAI->Update();
 		eoh->Update();
 		for (int a = 0; a < MAX_TEAMS; a++) {
 			grouphandlers[a]->Update();
@@ -3339,34 +3297,11 @@
 
 			case NETMSG_PLAYERLEFT: {
 				int player = inbuf[1];
-				if (player >= MAX_PLAYERS || player < 0)
+				if (player >= MAX_PLAYERS || player < 0) {
 					logOutput.Print("Got invalid player num (%i) in NETMSG_PLAYERLEFT", player);
-<<<<<<< HEAD
 				} else {
-					switch (inbuf[2]) {
-						case 1: {
-							if (playerHandler->Player(player)->spectator) {
-								logOutput.Print("Spectator %s left", playerHandler->Player(player)->name.c_str());
-							} else {
-								logOutput.Print("Player %s left", playerHandler->Player(player)->name.c_str());
-							}
-							break;
-						}
-						case 2:
-							logOutput.Print("Player %s has been kicked", playerHandler->Player(player)->name.c_str());
-							break;
-						case 0:
-							logOutput.Print("Lost connection to %s", playerHandler->Player(player)->name.c_str());
-							break;
-						default:
-							logOutput.Print("Player %s left the game (reason unknown: %i)", playerHandler->Player(player)->name.c_str(), inbuf[2]);
-					}
-					playerHandler->Player(player)->active = false;
-				}
-=======
-				else
 					playerHandler->PlayerLeft(player, inbuf[2]);
->>>>>>> 7943d188
+				}
 				AddTraffic(player, packetCode, dataLength);
 				break;
 			}
@@ -3409,10 +3344,6 @@
 			// Warning: using CPlayer::Statistics here may cause endianness problems
 			// once net->SendData is endian aware!
 				net->Send(CBaseNetProtocol::Get().SendPlayerStat(gu->myPlayerNum, *playerHandler->Player(gu->myPlayerNum)->currentStats));
-<<<<<<< HEAD
-				ENTER_SYNCED;
-=======
->>>>>>> 7943d188
 				AddTraffic(-1, packetCode, dataLength);
 				break;
 			}
@@ -3587,10 +3518,6 @@
 				AddTraffic(-1, packetCode, dataLength);
 
 				if (creatingVideo) {
-<<<<<<< HEAD
-					POP_CODE_MODE;
-=======
->>>>>>> 7943d188
 					return;
 				}
 				break;
@@ -3771,10 +3698,6 @@
 					logOutput.Print("Sync request for wrong frame (%i instead of %i)", frame, gs->frameNum);
 				}
 				net->Send(CBaseNetProtocol::Get().SendCPUUsage(profiler.GetPercent("CPU load")));
-<<<<<<< HEAD
-				ENTER_SYNCED;
-=======
->>>>>>> 7943d188
 				AddTraffic(-1, packetCode, dataLength);
 				break;
 			}
@@ -3971,10 +3894,6 @@
 						else if (!luaRules || luaRules->AllowDirectUnitControl(player, unit)) {
 							unit->directControl=&playerHandler->Player(player)->myControl;
 							playerHandler->Player(player)->playerControlledUnit=unit;
-<<<<<<< HEAD
-							ENTER_UNSYNCED;
-=======
->>>>>>> 7943d188
 							if (player == gu->myPlayerNum) {
 								gu->directControl = unit;
 								mouse->wasLocked = mouse->locked;
@@ -4452,11 +4371,7 @@
 
 		// TODO: move this to a method in CTeamHandler
 		// Figure out who won the game.
-<<<<<<< HEAD
-		int numTeams = teamHandler->ActiveAllyTeams();
-=======
 		int numTeams = teamHandler->ActiveTeams();
->>>>>>> 7943d188
 		if (gs->useLuaGaia) {
 			--numTeams;
 		}
@@ -4572,7 +4487,6 @@
 		}
 	}
 
-//	globalAI->GotChatMsg(msg.msg.c_str(), msg.fromPlayer);
 	eoh->GotChatMsg(msg.msg.c_str(), msg.fromPlayer);
 }
 
@@ -4666,14 +4580,6 @@
 		return;
 	}
 	const UnitDef* udef = unitDefHandler->GetUnitByName(unitName);
-<<<<<<< HEAD
-	const CCobFile* oldScript = GCobEngine.GetScriptAddr(udef->cobFilename);
-	if (oldScript == NULL) {
-		logOutput.Print("Unknown cob script: %s", udef->cobFilename.c_str());
-		return;
-	}
-	CCobFile* newScript = &GCobEngine.ReloadCobFile(udef->cobFilename);
-=======
 	if (udef==NULL) {
 		logOutput.Print("Unknown unit name");
 		return;
@@ -4684,7 +4590,6 @@
 		return;
 	}
 	CCobFile* newScript = &GCobEngine.ReloadCobFile(udef->scriptPath);
->>>>>>> 7943d188
 	int count = 0;
 	for (int i = 0; i < MAX_UNITS; i++) {
 		CUnit* unit = uh->units[i];
@@ -4692,11 +4597,7 @@
 			if (unit->cob->GetScriptAddr() == oldScript) {
 				count++;
 				delete unit->cob;
-<<<<<<< HEAD
-				unit->cob = SAFE_NEW CCobInstance(*newScript, unit);
-=======
 				unit->cob = new CCobInstance(*newScript, unit);
->>>>>>> 7943d188
 				unit->cob->Call("Create");
 			}
 		}
