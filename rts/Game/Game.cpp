/* This file is part of the Spring engine (GPL v2 or later), see LICENSE.html */

#include "StdAfx.h"
#include "Rendering/GL/myGL.h"

#include <stdlib.h>
#include <time.h>
#include <cctype>
#include <locale>
#include <sstream>

#include <boost/thread/thread.hpp>
#include <boost/bind.hpp>

#include <boost/thread/barrier.hpp>

#include <SDL_keyboard.h>
#include <SDL_keysym.h>
#include <SDL_mouse.h>
#include <SDL_timer.h>
#include <SDL_events.h>
#include <SDL_video.h>

#include "mmgr.h"

#include "Game.h"
#include "float.h"
#include "Camera.h"
#include "CameraHandler.h"
#include "ClientSetup.h"
#include "ConsoleHistory.h"
#include "FPUCheck.h"
#include "GameHelper.h"
#include "GameServer.h"
#include "GameVersion.h"
#include "CommandMessage.h"
#include "GameSetup.h"
#include "SelectedUnits.h"
#include "PlayerHandler.h"
#include "PlayerRoster.h"
#include "Sync/SyncTracer.h"
#include "ChatMessage.h"
#include "TimeProfiler.h"
#include "WaitCommandsAI.h"
#include "WordCompletion.h"
#include "OSCStatsSender.h"
#ifdef _WIN32
#  include "winerror.h"
#endif
#include "NetProtocol.h"
#include "ConfigHandler.h"
#include "ExternalAI/EngineOutHandler.h"
#include "ExternalAI/IAILibraryManager.h"
#include "ExternalAI/SkirmishAIHandler.h"
#include "Sim/Units/Groups/Group.h"
#include "Sim/Units/Groups/GroupHandler.h"
#include "FileSystem/ArchiveScanner.h"
#include "FileSystem/FileHandler.h"
#include "FileSystem/VFSHandler.h"
#include "FileSystem/FileSystem.h"
#include "Map/BaseGroundDrawer.h"
#include "Map/Ground.h"
#include "Map/HeightMapTexture.h"
#include "Map/MapDamage.h"
#include "Map/MapInfo.h"
#include "Map/MetalMap.h"
#include "Map/ReadMap.h"
#include "LoadSave/LoadSaveHandler.h"
#include "LoadSave/DemoRecorder.h"
#include "Rendering/Env/BaseSky.h"
#include "Rendering/Env/BaseTreeDrawer.h"
#include "Rendering/Env/BaseWater.h"
#include "Rendering/Env/CubeMapHandler.h"
#include "Rendering/FarTextureHandler.h"
#include "Rendering/glFont.h"
#include "Rendering/Screenshot.h"
#include "Rendering/GroundDecalHandler.h"
#include "Rendering/FeatureDrawer.h"
#include "Rendering/ProjectileDrawer.hpp"
#include "Rendering/UnitDrawer.h"
#include "Rendering/DebugDrawerAI.h"
#include "Rendering/HUDDrawer.h"
#include "Rendering/PathDrawer.h"
#include "Rendering/IconHandler.h"
#include "Rendering/InMapDraw.h"
#include "Rendering/ShadowHandler.h"
#include "Rendering/VerticalSync.h"
#include "Rendering/Models/ModelDrawer.hpp"
#include "Rendering/Models/IModelParser.h"
#include "Rendering/Textures/NamedTextures.h"
#include "Rendering/Textures/3DOTextureHandler.h"
#include "Rendering/Textures/S3OTextureHandler.h"
#include "Lua/LuaInputReceiver.h"
#include "Lua/LuaHandle.h"
#include "Lua/LuaGaia.h"
#include "Lua/LuaRules.h"
#include "Lua/LuaOpenGL.h"
#include "Lua/LuaParser.h"
#include "Lua/LuaSyncedRead.h"
#include "Lua/LuaUnsyncedCtrl.h"
#include "Sim/Misc/CategoryHandler.h"
#include "Sim/Misc/DamageArrayHandler.h"
#include "Sim/Features/FeatureHandler.h"
#include "Sim/Misc/GeometricObjects.h"
#include "Sim/Misc/GroundBlockingObjectMap.h"
#include "Sim/Misc/LosHandler.h"
#include "Sim/Misc/ModInfo.h"
#include "Sim/Misc/QuadField.h"
#include "Sim/Misc/RadarHandler.h"
#include "Sim/Misc/SideParser.h"
#include "Sim/Misc/TeamHandler.h"
#include "Sim/Misc/TeamHighlight.h"
#include "Sim/Misc/Wind.h"
#include "Sim/MoveTypes/MoveInfo.h"
#include "Sim/Path/PathManager.h"
#include "Sim/Projectiles/Projectile.h"
#include "Sim/Projectiles/ProjectileHandler.h"
#include "Sim/Units/COB/CobEngine.h"
#include "Sim/Units/COB/CobFile.h"
#include "Sim/Units/COB/UnitScriptEngine.h"
#include "Sim/Units/UnitDefHandler.h"
#include "Sim/Units/Unit.h"
#include "Sim/Units/UnitHandler.h"
#include "Sim/Units/UnitLoader.h"
#include "Sim/Units/UnitTracker.h"
#include "Sim/Units/CommandAI/LineDrawer.h"
#include "Sync/SyncedPrimitiveIO.h"
#include "Util.h"
#include "Exceptions.h"
#include "EventHandler.h"
#include "Sound/ISound.h"
#include "Sound/AudioChannel.h"
#include "Sound/Music.h"
#include "FileSystem/SimpleParser.h"
#include "Net/RawPacket.h"
#include "Net/PackPacket.h"
#include "Net/UnpackPacket.h"
#include "UI/CommandColors.h"
#include "UI/CursorIcons.h"
#include "UI/EndGameBox.h"
#include "UI/GameInfo.h"
#include "UI/GameSetupDrawer.h"
#include "UI/GuiHandler.h"
#include "UI/InfoConsole.h"
#include "UI/KeyBindings.h"
#include "UI/KeyCodes.h"
#include "UI/LuaUI.h"
#include "UI/MiniMap.h"
#include "UI/MouseHandler.h"
#include "UI/QuitBox.h"
#include "UI/ResourceBar.h"
#include "UI/SelectionKeyHandler.h"
#include "UI/ShareBox.h"
#include "UI/TooltipConsole.h"
#include "UI/ProfileDrawer.h"
#include "Rendering/Textures/ColorMap.h"
#include "Sim/Projectiles/ExplosionGenerator.h"
#include "Sim/Misc/SmoothHeightMesh.h"

#include <boost/cstdint.hpp>

#ifndef NO_AVI
#  include "Platform/Win/AVIGenerator.h"
#endif

#include "myMath.h"
#include "Sim/MoveTypes/MoveType.h"
#include "Sim/Weapons/Weapon.h"
#include "Sim/Weapons/WeaponDefHandler.h"

#undef CreateDirectory

#ifdef USE_GML
#include "lib/gml/gmlsrv.h"
extern gmlClientServer<void, int,CUnit*> *gmlProcessor;
#endif

extern boost::uint8_t *keys;
extern bool globalQuit;
extern bool fullscreen;

CGame* game = NULL;


CR_BIND(CGame, (std::string(""), std::string(""), NULL));

CR_REG_METADATA(CGame,(
//	CR_MEMBER(drawMode),
	CR_MEMBER(oldframenum),
//	CR_MEMBER(fps),
//	CR_MEMBER(thisFps),
	CR_MEMBER(lastSimFrame),
//	CR_MEMBER(fpstimer),
//	CR_MEMBER(starttime),
//	CR_MEMBER(lastUpdate),
//	CR_MEMBER(lastMoveUpdate),
//	CR_MEMBER(lastModGameTimeMeasure),
//	CR_MEMBER(lastUpdateRaw),
//	CR_MEMBER(updateDeltaSeconds),
	CR_MEMBER(totalGameTime),
	CR_MEMBER(userInputPrefix),
	CR_MEMBER(lastTick),
	CR_MEMBER(chatSound),
//	CR_MEMBER(camMove),
//	CR_MEMBER(camRot),
	CR_MEMBER(hideInterface),
	CR_MEMBER(gameOver),
//	CR_MEMBER(windowedEdgeMove),
//	CR_MEMBER(fullscreenEdgeMove),
	CR_MEMBER(showFPS),
	CR_MEMBER(showClock),
	CR_MEMBER(showSpeed),
	CR_MEMBER(noSpectatorChat),
	CR_MEMBER(gameID),
//	CR_MEMBER(script),
//	CR_MEMBER(infoConsole),
//	CR_MEMBER(consoleHistory),
//	CR_MEMBER(wordCompletion),
//	CR_MEMBER(creatingVideo),
//	CR_MEMBER(aviGenerator),
//	CR_MEMBER(hotBinding),
//	CR_MEMBER(inputTextPosX),
//	CR_MEMBER(inputTextPosY),
//	CR_MEMBER(inputTextSizeX),
//	CR_MEMBER(inputTextSizeY),
//	CR_MEMBER(lastCpuUsageTime),
//	CR_MEMBER(skipping),
	CR_MEMBER(playing),
//	CR_MEMBER(lastFrameTime),
//	CR_MEMBER(leastQue),
//	CR_MEMBER(timeLeft),
//	CR_MEMBER(consumeSpeed),
//	CR_MEMBER(lastframe),
//	CR_MEMBER(leastQue),

	CR_POSTLOAD(PostLoad)
));


CGame::CGame(std::string mapname, std::string modName, ILoadSaveHandler *saveFile):
	gameDrawMode(gameNotDrawing),
	defsParser(NULL),
	oldframenum(0),
	fps(0),
	thisFps(0),
	lastSimFrame(-1),

	totalGameTime(0),

	hideInterface(false),

	gameOver(false),

	noSpectatorChat(false),

	creatingVideo(false),

	skipping(false),
	playing(false),
	chatting(false),
	lastFrameTime(0),

	leastQue(0),
	timeLeft(0.0f),
	consumeSpeed(1.0f),

	saveFile(saveFile)
{
	game = this;
	boost::thread loadThread(boost::bind<void, CNetProtocol, CNetProtocol*>(&CNetProtocol::UpdateLoop, net));

	memset(gameID, 0, sizeof(gameID));

	time(&starttime);
	lastTick = clock();

	for (int a = 0; a < 8; ++a) { camMove[a] = false; }
	for (int a = 0; a < 4; ++a) { camRot[a] = false; }

	windowedEdgeMove   = !!configHandler->Get("WindowedEdgeMove",   1);
	fullscreenEdgeMove = !!configHandler->Get("FullscreenEdgeMove", 1);

	showFPS   = !!configHandler->Get("ShowFPS",   0);
	showClock = !!configHandler->Get("ShowClock", 1);
	showSpeed = !!configHandler->Get("ShowSpeed", 0);

	speedControl = configHandler->Get("SpeedControl", 0);

	playerRoster.SetSortTypeByCode((PlayerRoster::SortType)configHandler->Get("ShowPlayerInfo", 1));

	CInputReceiver::guiAlpha = configHandler->Get("GuiOpacity",  0.8f);

	const string inputTextGeo = configHandler->GetString("InputTextGeo", "");
	ParseInputTextGeometry("default");
	ParseInputTextGeometry(inputTextGeo);

	userInput  = "";
	writingPos = 0;
	userPrompt = "";

	CLuaHandle::SetModUICtrl(!!configHandler->Get("LuaModUICtrl", 1));

	{
		ScopedOnceTimer timer("Loading sounds");

		sound->LoadSoundDefs("gamedata/sounds.lua");
		chatSound = sound->GetSoundId("IncomingChat", false);
	}

	{
		ScopedOnceTimer timer("Camera and mouse");
		camera = new CCamera();
		cam2 = new CCamera();
		mouse = new CMouseHandler();
		camHandler = new CCameraHandler();
	}

	iconHandler = new CIconHandler();

	selectedUnits.Init(playerHandler->ActivePlayers());
	modInfo.Init(modName.c_str());

	if (!sideParser.Load()) {
		throw content_error(sideParser.GetErrorLog());
	}

	LoadDefs();
	LoadSimulation(mapname);
	LoadRendering();
	LoadInterface();
	LoadLua();
	LoadFinalize();

	loadThread.join();

	// sending your playername to the server indicates that you are finished loading
	const CPlayer* p = playerHandler->Player(gu->myPlayerNum);
	net->Send(CBaseNetProtocol::Get().SendPlayerName(gu->myPlayerNum, p->name));

	#ifdef SYNCCHECK
	net->Send(CBaseNetProtocol::Get().SendPathCheckSum(gu->myPlayerNum, pathManager->GetPathCheckSum()));
	#endif

	mouse->ShowMouse();
}

CGame::~CGame()
{
	SafeDelete(guihandler);

#ifndef NO_AVI
	if (creatingVideo) {
		creatingVideo = false;
		SafeDelete(aviGenerator);
	}
#endif

#ifdef TRACE_SYNC
	tracefile << "End game\n";
#endif

	CLuaGaia::FreeHandler();
	CLuaRules::FreeHandler();
	LuaOpenGL::Free();
	heightMapTexture.Kill();

	SafeDelete(gameServer);

	eoh->PreDestroy();
	CEngineOutHandler::Destroy();

	for (int t = 0; t < teamHandler->ActiveTeams(); ++t) {
		delete grouphandlers[t];
		grouphandlers[t] = NULL;
	}
	grouphandlers.clear();

	SafeDelete(water);
	SafeDelete(sky);
	SafeDelete(resourceBar);

	SafeDelete(featureHandler);
	SafeDelete(featureDrawer);
	SafeDelete(uh);
	SafeDelete(unitDrawer);
	SafeDelete(modelDrawer);
	SafeDelete(projectileDrawer);
	SafeDelete(geometricObjects);
	SafeDelete(ph);
	SafeDelete(minimap);
	SafeDelete(pathManager);
	SafeDelete(groundDecals);
	SafeDelete(ground);
	SafeDelete(smoothGround);
	SafeDelete(luaInputReceiver);
	SafeDelete(inMapDrawer);
	SafeDelete(net);
	SafeDelete(radarhandler);
	SafeDelete(loshandler);
	SafeDelete(mapDamage);
	SafeDelete(qf);
	SafeDelete(tooltip);
	SafeDelete(keyBindings);
	SafeDelete(keyCodes);
	ISound::Shutdown();
	SafeDelete(selectionKeys);
	SafeDelete(mouse);
	SafeDelete(camHandler);
	SafeDelete(helper);
	SafeDelete(shadowHandler);
	SafeDelete(moveinfo);
	SafeDelete(unitDefHandler);
	SafeDelete(weaponDefHandler);
	SafeDelete(damageArrayHandler);
	SafeDelete(vfsHandler);
	SafeDelete(archiveScanner);
	SafeDelete(modelParser);
	SafeDelete(iconHandler);
	SafeDelete(farTextureHandler);
	SafeDelete(texturehandler3DO);
	SafeDelete(texturehandlerS3O);
	SafeDelete(camera);
	SafeDelete(cam2);
	SafeDelete(infoConsole);
	SafeDelete(consoleHistory);
	SafeDelete(wordCompletion);
	SafeDelete(explGenHandler);
	SafeDelete(saveFile);

	delete const_cast<CMapInfo*>(mapInfo);
	mapInfo = NULL;
	SafeDelete(groundBlockingObjectMap);

	CCategoryHandler::RemoveInstance();
	CColorMap::DeleteColormaps();
}

void CGame::LoadDefs()
{
	ScopedOnceTimer timer("Loading GameData Definitions");
	PrintLoadMsg("Loading GameData Definitions");

	defsParser = new LuaParser("gamedata/defs.lua", SPRING_VFS_MOD_BASE, SPRING_VFS_ZIP);
	// customize the defs environment
	defsParser->GetTable("Spring");
	defsParser->AddFunc("GetModOptions", LuaSyncedRead::GetModOptions);
	defsParser->AddFunc("GetMapOptions", LuaSyncedRead::GetMapOptions);
	defsParser->EndTable();

	// run the parser
	if (!defsParser->Execute()) {
		throw content_error(defsParser->GetErrorLog());
	}
	const LuaTable root = defsParser->GetRoot();
	if (!root.IsValid()) {
		throw content_error("Error loading gamedata definitions");
	}
	// bail now if any of these tables in invalid
	// (makes searching for errors that much easier
	if (!root.SubTable("UnitDefs").IsValid()) {
		throw content_error("Error loading UnitDefs");
	}
	if (!root.SubTable("FeatureDefs").IsValid()) {
		throw content_error("Error loading FeatureDefs");
	}
	if (!root.SubTable("WeaponDefs").IsValid()) {
		throw content_error("Error loading WeaponDefs");
	}
	if (!root.SubTable("ArmorDefs").IsValid()) {
		throw content_error("Error loading ArmorDefs");
	}
	if (!root.SubTable("MoveDefs").IsValid()) {
		throw content_error("Error loading MoveDefs");
	}
}

void CGame::LoadSimulation(const std::string& mapname)
{
	// simulation components
	helper = new CGameHelper();
	ground = new CGround();

	PrintLoadMsg("Parsing Map Information");

	const_cast<CMapInfo*>(mapInfo)->Load();
	readmap = CReadMap::LoadMap(mapname);
	groundBlockingObjectMap = new CGroundBlockingObjectMap(gs->mapSquares);

	PrintLoadMsg("Calculating smooth height mesh");
	smoothGround = new SmoothHeightMesh(ground, float3::maxxpos, float3::maxzpos, SQUARE_SIZE * 2, SQUARE_SIZE * 40);

	moveinfo = new CMoveInfo();
	qf = new CQuadField();

	damageArrayHandler = new CDamageArrayHandler();
	explGenHandler = new CExplosionGeneratorHandler();

	{
		//! FIXME: these five need to be loaded before featureHandler
		//! (maps with features have their models loaded at startup)
		modelParser = new C3DModelLoader();
		texturehandler3DO = new C3DOTextureHandler;
		texturehandlerS3O = new CS3OTextureHandler;
		farTextureHandler = new CFarTextureHandler();
		featureDrawer = new CFeatureDrawer();
	}

	weaponDefHandler = new CWeaponDefHandler();
	unitDefHandler = new CUnitDefHandler();

	uh = new CUnitHandler();
	ph = new CProjectileHandler();

	featureHandler = new CFeatureHandler();
	featureHandler->LoadFeaturesFromMap(saveFile != NULL);

	mapDamage = IMapDamage::GetMapDamage();
	loshandler = new CLosHandler();
	radarhandler = new CRadarHandler(false);

	pathManager = new CPathManager();

	wind.LoadWind(mapInfo->atmosphere.minWind, mapInfo->atmosphere.maxWind);

	CCobInstance::InitVars(teamHandler->ActiveTeams(), teamHandler->ActiveAllyTeams());
	CEngineOutHandler::Initialize();
}

void CGame::LoadRendering()
{
	// rendering components
	shadowHandler = new CShadowHandler();
	groundDecals = new CGroundDecalHandler();

	readmap->NewGroundDrawer();
	treeDrawer = CBaseTreeDrawer::GetTreeDrawer();
	inMapDrawer = new CInMapDraw();

	geometricObjects = new CGeometricObjects();

	projectileDrawer = new CProjectileDrawer();
	projectileDrawer->LoadWeaponTextures();
	unitDrawer = new CUnitDrawer();
	modelDrawer = IModelDrawer::GetInstance();

	sky = CBaseSky::GetSky();
	water = CBaseWater::GetWater(NULL);

	glLightfv(GL_LIGHT1, GL_AMBIENT, mapInfo->light.unitAmbientColor);
	glLightfv(GL_LIGHT1, GL_DIFFUSE, mapInfo->light.unitSunColor);
	glLightfv(GL_LIGHT1, GL_SPECULAR, mapInfo->light.unitAmbientColor);
	glMaterialf(GL_FRONT_AND_BACK, GL_SHININESS, 0);
	glLightModeli(GL_LIGHT_MODEL_TWO_SIDE, 0);

	glFogfv(GL_FOG_COLOR, mapInfo->atmosphere.fogColor);
	glFogf(GL_FOG_START, gu->viewRange * mapInfo->atmosphere.fogStart);
	glFogf(GL_FOG_END, gu->viewRange);
	glFogf(GL_FOG_DENSITY, 1.0f);
	glFogi(GL_FOG_MODE, GL_LINEAR);
	glEnable(GL_FOG);
	glClearColor(mapInfo->atmosphere.fogColor[0], mapInfo->atmosphere.fogColor[1], mapInfo->atmosphere.fogColor[2], 0.0f);
}

void CGame::LoadInterface()
{
	// interface components
	ReColorTeams();
	cmdColors.LoadConfig("cmdcolors.txt");

	{
		ScopedOnceTimer timer("Loading console");
		consoleHistory = new CConsoleHistory;
		wordCompletion = new CWordCompletion;
		for (int pp = 0; pp < playerHandler->ActivePlayers(); pp++) {
			wordCompletion->AddWord(playerHandler->Player(pp)->name, false, false, false);
		}
		// add the Skirmish AIs instance names to word completion,
		// for various things, eg chatting
		const CSkirmishAIHandler::id_ai_t& ais  = skirmishAIHandler.GetAllSkirmishAIs();
		CSkirmishAIHandler::id_ai_t::const_iterator ai;
		for (ai = ais.begin(); ai != ais.end(); ++ai) {
			wordCompletion->AddWord(ai->second.name + " ", false, false, false);
		}
		// add the available Skirmish AI libraries to word completion, for /aicontrol
		const IAILibraryManager::T_skirmishAIKeys& aiLibs = aiLibManager->GetSkirmishAIKeys();
		IAILibraryManager::T_skirmishAIKeys::const_iterator aiLib;
		for (aiLib = aiLibs.begin(); aiLib != aiLibs.end(); ++aiLib) {
			wordCompletion->AddWord(aiLib->GetShortName() + " " + aiLib->GetVersion() + " ", false, false, false);
		}
		// add the available Lua AI implementations to word completion, for /aicontrol
		const std::set<std::string>& luaAIShortNames = skirmishAIHandler.GetLuaAIImplShortNames();
		for (std::set<std::string>::const_iterator sn = luaAIShortNames.begin();
				sn != luaAIShortNames.end(); ++sn) {
			wordCompletion->AddWord(*sn + " ", false, false, false);
		}

		const std::map<std::string, int>& unitMap = unitDefHandler->unitDefIDsByName;
		std::map<std::string, int>::const_iterator uit;
		for (uit = unitMap.begin(); uit != unitMap.end(); ++uit) {
			wordCompletion->AddWord(uit->first + " ", false, true, false);
		}
	}

	infoConsole = new CInfoConsole();
	tooltip = new CTooltipConsole();
	guihandler = new CGuiHandler();
	minimap = new CMiniMap();
	resourceBar = new CResourceBar();
	keyCodes = new CKeyCodes();
	keyBindings = new CKeyBindings();
	keyBindings->Load("uikeys.txt");
	selectionKeys = new CSelectionKeyHandler();

	for (int t = 0; t < teamHandler->ActiveTeams(); ++t) {
		grouphandlers.push_back(new CGroupHandler(t));
	}

	GameSetupDrawer::Enable();
}

void CGame::LoadLua()
{
	// Lua components
	PrintLoadMsg("Loading LuaRules");
	CLuaRules::LoadHandler();

	if (gs->useLuaGaia) {
		PrintLoadMsg("Loading LuaGaia");
		CLuaGaia::LoadHandler();
	}
	{
		PrintLoadMsg("Loading LuaUI");
		CLuaUI::LoadHandler();
	}

	// last in, first served
	luaInputReceiver = new LuaInputReceiver();

	delete defsParser;
	defsParser = NULL;
}

void CGame::LoadFinalize()
{
	PrintLoadMsg("Finalizing...");
	eventHandler.GamePreload();

	lastframe = SDL_GetTicks();
	lastModGameTimeMeasure = lastframe;
	lastUpdate = lastframe;
	lastMoveUpdate = lastframe;
	lastUpdateRaw = lastframe;
	lastCpuUsageTime = gu->gameTime + 10;
	updateDeltaSeconds = 0.0f;

#ifdef TRACE_SYNC
	tracefile.NewInterval();
	tracefile.NewInterval();
	tracefile.NewInterval();
	tracefile.NewInterval();
	tracefile.NewInterval();
	tracefile.NewInterval();
	tracefile.NewInterval();
	tracefile.NewInterval();
#endif

	activeController = this;
	net->loading = false;
}



void CGame::PostLoad()
{
	if (gameServer) {
		gameServer->PostLoad(lastTick, gs->frameNum);
	}
}


void CGame::ResizeEvent()
{
	if (minimap != NULL) {
		minimap->UpdateGeometry();
	}

	// Fix water renderer, they depend on screen resolution...
	water = CBaseWater::GetWater(water);

	eventHandler.ViewResize();
}


int CGame::KeyPressed(unsigned short k, bool isRepeat)
{
	if (!gameOver && !isRepeat) {
		playerHandler->Player(gu->myPlayerNum)->currentStats.keyPresses++;
	}

	if (!hotBinding.empty()) {
		if (k == SDLK_ESCAPE) {
			hotBinding.clear();
		}
		else if (!keyCodes->IsModifier(k) && (k != keyBindings->GetFakeMetaKey())) {
			CKeySet ks(k, false);
			string cmd = "bind";
			cmd += " " + ks.GetString(false) ;
			cmd += " " + hotBinding;
			keyBindings->Command(cmd);
			hotBinding.clear();
			logOutput.Print("%s", cmd.c_str());
		}
		return 0;
	}

	// Get the list of possible key actions
	CKeySet ks(k, false);
	const CKeyBindings::ActionList& actionList = keyBindings->GetActionList(ks);

	if (userWriting) {
		unsigned int actionIndex;
		for (actionIndex = 0; actionIndex < actionList.size(); actionIndex++) {
			const Action& action = actionList[actionIndex];

			if (action.command == "edit_return") {
				userWriting=false;
				writingPos = 0;
				if (k == SDLK_RETURN) {
					keys[k] = false; //prevent game start when server chats
				}
				if (chatting) {
					string command;
					if ((userInput.find_first_of("aAsS") == 0) && (userInput[1] == ':')) {
						command = userInput.substr(2);
					} else {
						command = userInput;
					}
					if ((command[0] == '/') && (command[1] != '/')) {
						// execute an action
						consoleHistory->AddLine(command);
						const string actionLine = command.substr(1); // strip the '/'
						chatting = false;
						userInput = "";
						writingPos = 0;
						logOutput.Print(command);
						CKeySet ks(k, false);
						Action fakeAction(actionLine);
						ActionPressed(fakeAction, ks, isRepeat);
					}
				}
				break;
			}
			else if ((action.command == "edit_escape") &&
			         (chatting || inMapDrawer->wantLabel)) {
				if (chatting) {
					consoleHistory->AddLine(userInput);
				}
				userWriting=false;
				chatting=false;
				inMapDrawer->wantLabel=false;
				userInput="";
				writingPos = 0;
				break;
			}
			else if (action.command == "edit_complete") {
				string head = userInput.substr(0, writingPos);
				string tail = userInput.substr(writingPos);
				vector<string> partials = wordCompletion->Complete(head);
				userInput = head + tail;
				writingPos = (int)head.length();
				if (!partials.empty()) {
					string msg;
					for (unsigned int i = 0; i < partials.size(); i++) {
						msg += "  ";
						msg += partials[i];
					}
					logOutput.Print(msg);
				}
				break;
			}
			else if (action.command == "chatswitchall") {
				if ((userInput.find_first_of("aAsS") == 0) && (userInput[1] == ':')) {
					userInput = userInput.substr(2);
					writingPos = std::max(0, writingPos - 2);
				}
				userInputPrefix = "";
				break;
			}
			else if (action.command == "chatswitchally") {
				if ((userInput.find_first_of("aAsS") == 0) && (userInput[1] == ':')) {
					userInput[0] = 'a';
				} else {
					userInput = "a:" + userInput;
					writingPos += 2;
				}
				userInputPrefix = "a:";
				break;
			}
			else if (action.command == "chatswitchspec") {
				if ((userInput.find_first_of("aAsS") == 0) && (userInput[1] == ':')) {
					userInput[0] = 's';
				} else {
					userInput = "s:" + userInput;
					writingPos += 2;
				}
				userInputPrefix = "s:";
				break;
			}
			else if (action.command == "pastetext") {
				if (!action.extra.empty()) {
					userInput.insert(writingPos, action.extra);
					writingPos += action.extra.length();
				} else {
					PasteClipboard();
				}
				break;
			}

			else if (action.command == "edit_backspace") {
				if (!userInput.empty() && (writingPos > 0)) {
					userInput.erase(writingPos - 1, 1);
					writingPos--;
				}
				break;
			}
			else if (action.command == "edit_delete") {
				if (!userInput.empty() && (writingPos < (int)userInput.size())) {
					userInput.erase(writingPos, 1);
				}
				break;
			}
			else if (action.command == "edit_home") {
				writingPos = 0;
				break;
			}
			else if (action.command == "edit_end") {
				writingPos = (int)userInput.length();
				break;
			}
			else if (action.command == "edit_prev_char") {
				writingPos = std::max(0, std::min((int)userInput.length(), writingPos - 1));
				break;
			}
			else if (action.command == "edit_next_char") {
				writingPos = std::max(0, std::min((int)userInput.length(), writingPos + 1));
				break;
			}
			else if (action.command == "edit_prev_word") {
				// prev word
				const char* s = userInput.c_str();
				int p = writingPos;
				while ((p > 0) && !isalnum(s[p - 1])) { p--; }
				while ((p > 0) &&  isalnum(s[p - 1])) { p--; }
				writingPos = p;
				break;
			}
			else if (action.command == "edit_next_word") {
				const int len = (int)userInput.length();
				const char* s = userInput.c_str();
				int p = writingPos;
				while ((p < len) && !isalnum(s[p])) { p++; }
				while ((p < len) &&  isalnum(s[p])) { p++; }
				writingPos = p;
				break;
			}
			else if ((action.command == "edit_prev_line") && chatting) {
				userInput = consoleHistory->PrevLine(userInput);
				writingPos = (int)userInput.length();
				break;
			}
			else if ((action.command == "edit_next_line") && chatting) {
				userInput = consoleHistory->NextLine(userInput);
				writingPos = (int)userInput.length();
				break;
			}
		}

		if (actionIndex != actionList.size()) {
			ignoreNextChar = true; // the key was used, ignore it  (ex: alt+a)
		}

		return 0;
	}

	// try the input receivers
	std::deque<CInputReceiver*>& inputReceivers = GetInputReceivers();
	std::deque<CInputReceiver*>::iterator ri;
	for (ri = inputReceivers.begin(); ri != inputReceivers.end(); ++ri) {
		CInputReceiver* recv=*ri;
		if (recv && recv->KeyPressed(k, isRepeat)) {
			return 0;
		}
	}

	// try our list of actions
	for (int i = 0; i < (int)actionList.size(); ++i) {
		if (ActionPressed(actionList[i], ks, isRepeat)) {
			return 0;
		}
	}

	return 0;
}


int CGame::KeyReleased(unsigned short k)
{
	//	keys[k] = false;

	if ((userWriting) && (((k>=' ') && (k<='Z')) || (k==8) || (k==190))) {
		return 0;
	}

	// try the input receivers
	std::deque<CInputReceiver*>& inputReceivers = GetInputReceivers();
	std::deque<CInputReceiver*>::iterator ri;
	for (ri = inputReceivers.begin(); ri != inputReceivers.end(); ++ri) {
		CInputReceiver* recv=*ri;
		if (recv && recv->KeyReleased(k)) {
			return 0;
		}
	}

	// try our list of actions
	CKeySet ks(k, true);
	const CKeyBindings::ActionList& al = keyBindings->GetActionList(ks);
	for (int i = 0; i < (int)al.size(); ++i) {
		if (ActionReleased(al[i])) {
			return 0;
		}
	}


	return 0;
}

static std::vector<std::string> _local_strSpaceTokenize(const std::string& text) {

	std::vector<std::string> tokens;

#define SPACE_DELIMS " \t"
	// Skip delimiters at beginning.
	std::string::size_type lastPos = text.find_first_not_of(SPACE_DELIMS, 0);
	// Find first "non-delimiter".
	std::string::size_type pos     = text.find_first_of(SPACE_DELIMS, lastPos);

	while (std::string::npos != pos || std::string::npos != lastPos) {
		// Found a token, add it to the vector.
		tokens.push_back(text.substr(lastPos, pos - lastPos));
		// Skip delimiters.  Note the "not_of"
		lastPos = text.find_first_not_of(SPACE_DELIMS, pos);
		// Find next "non-delimiter"
		pos = text.find_first_of(SPACE_DELIMS, lastPos);
	}
#undef SPACE_DELIMS

	return tokens;
}

// FOR UNSYNCED MESSAGES
bool CGame::ActionPressed(const Action& action,
                          const CKeySet& ks, bool isRepeat)
{
	// we may need these later
	CBaseGroundDrawer* gd = readmap->GetGroundDrawer();
	std::deque<CInputReceiver*>& inputReceivers = GetInputReceivers();

	const string& cmd = action.command;
	bool notfound1=false;

	// process the action
	if (cmd == "select") {
		selectionKeys->DoSelection(action.extra);
	}
	else if (cmd == "selectunits") {
		SelectUnits(action.extra);
	}
	else if (cmd == "selectcycle") {
		SelectCycle(action.extra);
	}
	else if (cmd == "deselect") {
		selectedUnits.ClearSelected();
	}
	else if (cmd == "shadows") {
		const int current = configHandler->Get("Shadows", 0);
		if (current < 0) {
			logOutput.Print("Shadows have been disabled with %i", current);
			logOutput.Print("Change your configuration and restart to use them");
			return true;
		}
		else if (!shadowHandler->canUseShadows) {
			logOutput.Print("Your hardware/driver setup does not support shadows");
			return true;
		}

		delete shadowHandler;
		int next = 0;
		if (!action.extra.empty()) {
			int mapsize = 2048;
			const char* args = action.extra.c_str();
			const int argcount = sscanf(args, "%i %i", &next, &mapsize);
			if (argcount > 1) {
				configHandler->Set("ShadowMapSize", mapsize);
			}
		} else {
			next = (current+1)%3;
		}
		configHandler->Set("Shadows", next);
		logOutput.Print("Set Shadows to %i", next);
		shadowHandler = new CShadowHandler();
	}
	else if (cmd == "water") {
		static char rmodes[5][32] = {"basic", "reflective", "dynamic", "reflective&refractive", "bumpmapped"};
		int next = 0;

		if (!action.extra.empty()) {
			next = std::max(0, atoi(action.extra.c_str()) % 5);
		} else {
			const int current = configHandler->Get("ReflectiveWater", 1);
			next = (std::max(0, current) + 1) % 5;
		}
		configHandler->Set("ReflectiveWater", next);
		logOutput.Print("Set water rendering mode to %i (%s)", next, rmodes[next]);
		water = CBaseWater::GetWater(water);
	}
	else if (cmd == "advshading") {
		static bool canUse = unitDrawer->advShading;
		if (canUse) {
			if (!action.extra.empty()) {
				unitDrawer->advShading = !!atoi(action.extra.c_str());
			} else {
				unitDrawer->advShading = !unitDrawer->advShading;
			}
			logOutput.Print("Advanced shading %s",
			                unitDrawer->advShading ? "enabled" : "disabled");
		}
	}
	else if (cmd == "say") {
		SendNetChat(action.extra);
	}
	else if (cmd == "w") {
		const std::string::size_type pos = action.extra.find_first_of(" ");
		if (pos != std::string::npos) {
			const int playernum = playerHandler->Player(action.extra.substr(0, pos));
			if (playernum >= 0) {
				SendNetChat(action.extra.substr(pos+1), playernum);
			} else {
				logOutput.Print("Player not found: %s", action.extra.substr(0, pos).c_str());
			}
		}
	}
	else if (cmd == "wbynum") {
		const std::string::size_type pos = action.extra.find_first_of(" ");
		if (pos != std::string::npos) {
			std::istringstream buf(action.extra.substr(0, pos));
			int playernum;
			buf >> playernum;
			if (playernum >= 0) {
				SendNetChat(action.extra.substr(pos+1), playernum);
			} else {
				logOutput.Print("Playernumber invalid: %i", playernum);
			}
		}
	}
	else if (cmd == "echo") {
		logOutput.Print(action.extra);
	}
	else if (cmd == "set") {
		const std::string::size_type pos = action.extra.find_first_of(" ");
		if (pos != std::string::npos) {
			const std::string varName = action.extra.substr(0, pos);
			configHandler->SetString(varName, action.extra.substr(pos+1));
		}
	}
	else if (cmd == "tset") {
		const std::string::size_type pos = action.extra.find_first_of(" ");
		if (pos != std::string::npos) {
			const std::string varName = action.extra.substr(0, pos);
			configHandler->SetOverlay(varName, action.extra.substr(pos+1));
		}
	}
	else if (cmd == "drawinmap") {
		inMapDrawer->keyPressed = true;
	}
	else if (cmd == "drawlabel") {
		float3 pos = inMapDrawer->GetMouseMapPos();
		if (pos.x >= 0) {
			inMapDrawer->keyPressed = false;
			inMapDrawer->PromptLabel(pos);
			if ((ks.Key() >= SDLK_SPACE) && (ks.Key() <= SDLK_DELETE)) {
				ignoreNextChar=true;
			}
		}
	}

	else if (!isRepeat && cmd == "mouse1") {
		mouse->MousePress (mouse->lastx, mouse->lasty, 1);
	}
	else if (!isRepeat && cmd == "mouse2") {
		mouse->MousePress (mouse->lastx, mouse->lasty, 2);
	}
	else if (!isRepeat && cmd == "mouse3") {
		mouse->MousePress (mouse->lastx, mouse->lasty, 3);
	}
	else if (!isRepeat && cmd == "mouse4") {
		mouse->MousePress (mouse->lastx, mouse->lasty, 4);
	}
	else if (!isRepeat && cmd == "mouse5") {
		mouse->MousePress (mouse->lastx, mouse->lasty, 5);
	}
	else if (cmd == "viewselection") {

		GML_RECMUTEX_LOCK(sel); // ActionPressed

		const CUnitSet& selUnits = selectedUnits.selectedUnits;
		if (!selUnits.empty()) {
			float3 pos(0.0f, 0.0f, 0.0f);
			CUnitSet::const_iterator it;
			for (it = selUnits.begin(); it != selUnits.end(); ++it) {
				pos += (*it)->midPos;
			}
			pos /= (float)selUnits.size();
			camHandler->GetCurrentController().SetPos(pos);
			camHandler->CameraTransition(0.6f);
		}
	}

	else if (cmd == "moveforward") {
		camMove[0]=true;
	}
	else if (cmd == "moveback") {
		camMove[1]=true;
	}
	else if (cmd == "moveleft") {
		camMove[2]=true;
	}
	else if (cmd == "moveright") {
		camMove[3]=true;
	}
	else if (cmd == "moveup") {
		camMove[4]=true;
	}
	else if (cmd == "movedown") {
		camMove[5]=true;
	}
	else if (cmd == "movefast") {
		camMove[6]=true;
	}
	else if (cmd == "moveslow") {
		camMove[7]=true;
	}
	else if ((cmd == "aikill") || (cmd == "aireload")) {
		bool badArgs = false;

		const CPlayer* fromPlayer     = playerHandler->Player(gu->myPlayerNum);
		const int      fromTeamId     = (fromPlayer != NULL) ? fromPlayer->team : -1;
		const bool cheating           = gs->cheatEnabled;
		const bool hasArgs            = (action.extra.size() > 0);
		std::vector<std::string> args = _local_strSpaceTokenize(action.extra);
		size_t skirmishAIId           = 0; // will only be used if !badArgs
		const bool singlePlayer       = (playerHandler->ActivePlayers() <= 1);
		const std::string actionName  = cmd.substr(2);

		if (hasArgs) {
			bool share = false;
			int teamToKillId         = -1;
			int teamToReceiveUnitsId = -1;

			if (args.size() >= 1) {
				teamToKillId = atoi(args[0].c_str());
			}
			if ((args.size() >= 2) && (actionName == "kill")) {
				teamToReceiveUnitsId = atoi(args[1].c_str());
				share = true;
			}

			CTeam* teamToKill = teamHandler->IsActiveTeam(teamToKillId) ?
			                          teamHandler->Team(teamToKillId) : NULL;
			const CTeam* teamToReceiveUnits = teamHandler->Team(teamToReceiveUnitsId) ?
			                                  teamHandler->Team(teamToReceiveUnitsId) : NULL;

			if (teamToKill == NULL) {
				logOutput.Print("Team to %s: not a valid team number: \"%s\"", actionName.c_str(), args[0].c_str());
				badArgs = true;
			}
			if (share && teamToReceiveUnits == NULL) {
				logOutput.Print("Team to receive units: not a valid team number: \"%s\"", args[1].c_str());
				badArgs = true;
			}
			if (!badArgs && (skirmishAIHandler.GetSkirmishAIsInTeam(teamToKillId).size() == 0)) {
				logOutput.Print("Team to %s: not a Skirmish AI team: %i", actionName.c_str(), teamToKillId);
				badArgs = true;
			} else {
				const CSkirmishAIHandler::ids_t skirmishAIIds = skirmishAIHandler.GetSkirmishAIsInTeam(teamToKillId, gu->myPlayerNum);
				if (skirmishAIIds.size() > 0) {
					skirmishAIId = skirmishAIIds[0];
				} else {
					logOutput.Print("Team to %s: not a local Skirmish AI team: %i", actionName.c_str(), teamToKillId);
					badArgs = true;
				}
			}
			if (!badArgs && skirmishAIHandler.GetSkirmishAI(skirmishAIId)->isLuaAI) {
				logOutput.Print("Team to %s: it is not yet supported to %s Lua AIs", actionName.c_str(), actionName.c_str());
				badArgs = true;
			}
			if (!badArgs) {
				const bool weAreAllied  = teamHandler->AlliedTeams(fromTeamId, teamToKillId);
				const bool weAreAIHost  = (skirmishAIHandler.GetSkirmishAI(skirmishAIId)->hostPlayer == gu->myPlayerNum);
				const bool weAreLeader  = (teamToKill->leader == gu->myPlayerNum);
				if (!(weAreAIHost || weAreLeader || singlePlayer || (weAreAllied && cheating))) {
					logOutput.Print("Team to %s: player %s is not allowed to %s Skirmish AI controlling team %i (try with /cheat)",
							actionName.c_str(), fromPlayer->name.c_str(), actionName.c_str(), teamToKillId);
					badArgs = true;
				}
			}
			if (!badArgs && teamToKill->isDead) {
				logOutput.Print("Team to %s: is a dead team already: %i", actionName.c_str(), teamToKillId);
				badArgs = true;
			}

			if (!badArgs) {
				if (actionName == "kill") {
					if (share) {
						net->Send(CBaseNetProtocol::Get().SendGiveAwayEverything(gu->myPlayerNum, teamToReceiveUnitsId, teamToKillId));
						// when the AIs team has no units left,
						// the AI will be destroyed automatically
					} else {
						const SkirmishAIData* sai = skirmishAIHandler.GetSkirmishAI(skirmishAIId);
						const bool isLocalSkirmishAI = (sai->hostPlayer == gu->myPlayerNum);
						if (isLocalSkirmishAI) {
							skirmishAIHandler.SetLocalSkirmishAIDieing(skirmishAIId, 3 /* = AI killed */);
						}
					}
				} else if (actionName == "reload") {
					net->Send(CBaseNetProtocol::Get().SendAIStateChanged(gu->myPlayerNum, skirmishAIId, SKIRMAISTATE_RELOADING));
				}

				logOutput.Print("Skirmish AI controlling team %i is beeing %sed ...", teamToKillId, actionName.c_str());
			}
		} else {
			logOutput.Print("/%s: missing mandatory argument \"teamTo%s\"", action.command.c_str(), actionName.c_str());
			badArgs = true;
		}

		if (badArgs) {
			if (actionName == "kill") {
				logOutput.Print("description: "
				                "Kill a Skirmish AI controlling a team. The team itsself will remain alive, "
				                "unless a second argument is given, which specifies an active team "
				                "that will receive all the units of the AI team.");
				logOutput.Print("usage:   /%s teamToKill [teamToReceiveUnits]", action.command.c_str());
			} else if (actionName == "reload") {
				logOutput.Print("description: "
				                "Reload a Skirmish AI controlling a team."
				                "The team itsself will remain alive during the process.");
				logOutput.Print("usage:   /%s teamToReload", action.command.c_str());
			}
		}
	}
	else if (cmd == "aicontrol") {
		bool badArgs = false;

		const CPlayer* fromPlayer     = playerHandler->Player(gu->myPlayerNum);
		const int      fromTeamId     = (fromPlayer != NULL) ? fromPlayer->team : -1;
		const bool cheating           = gs->cheatEnabled;
		const bool hasArgs            = (action.extra.size() > 0);
		const bool singlePlayer       = (playerHandler->ActivePlayers() <= 1);
		std::vector<std::string> args = _local_strSpaceTokenize(action.extra);

		if (hasArgs) {
			int         teamToControlId = -1;
			std::string aiShortName     = "";
			std::string aiVersion       = "";
			std::string aiName          = "";
			std::map<std::string, std::string> aiOptions;

			std::vector<std::string> args = _local_strSpaceTokenize(action.extra);
			if (args.size() >= 1) {
				teamToControlId = atoi(args[0].c_str());
			}
			if (args.size() >= 2) {
				aiShortName = args[1];
			} else {
				logOutput.Print("/%s: missing mandatory argument \"aiShortName\"", action.command.c_str());
			}
			if (args.size() >= 3) {
				aiVersion = args[2];
			}
			if (args.size() >= 4) {
				aiName = args[3];
			}

			CTeam* teamToControl = teamHandler->IsActiveTeam(teamToControlId) ?
			                             teamHandler->Team(teamToControlId) : NULL;

			if (teamToControl == NULL) {
				logOutput.Print("Team to control: not a valid team number: \"%s\"", args[0].c_str());
				badArgs = true;
			}
			if (!badArgs) {
				const bool weAreAllied  = teamHandler->AlliedTeams(fromTeamId, teamToControlId);
				const bool weAreLeader  = (teamToControl->leader == gu->myPlayerNum);
				const bool noLeader     = (teamToControl->leader == -1);
				if (!(weAreLeader || singlePlayer || (weAreAllied && (cheating || noLeader)))) {
					logOutput.Print("Team to control: player %s is not allowed to let a Skirmish AI take over control of team %i (try with /cheat)",
							fromPlayer->name.c_str(), teamToControlId);
					badArgs = true;
				}
			}
			if (!badArgs && teamToControl->isDead) {
				logOutput.Print("Team to control: is a dead team: %i", teamToControlId);
				badArgs = true;
			}
			// TODO: FIXME: remove this, if support for multiple Skirmish AIs per team is in place
			if (!badArgs && (skirmishAIHandler.GetSkirmishAIsInTeam(teamToControlId).size() > 0)) {
				logOutput.Print("Team to control: there is already an AI controlling this team: %i", teamToControlId);
				badArgs = true;
			}
			if (!badArgs && (skirmishAIHandler.GetLocalSkirmishAIInCreation(teamToControlId) != NULL)) {
				logOutput.Print("Team to control: there is already an AI beeing created for team: %i", teamToControlId);
				badArgs = true;
			}
			if (!badArgs) {
				const std::set<std::string>& luaAIImplShortNames = skirmishAIHandler.GetLuaAIImplShortNames();
				if (luaAIImplShortNames.find(aiShortName) != luaAIImplShortNames.end()) {
					logOutput.Print("Team to control: it is currently not supported to initialize Lua AIs mid-game");
					badArgs = true;
				}
			}

			if (!badArgs) {
				SkirmishAIKey aiKey(aiShortName, aiVersion);
				aiKey = aiLibManager->ResolveSkirmishAIKey(aiKey);
				if (aiKey.IsUnspecified()) {
					logOutput.Print("Skirmish AI: not a valid Skirmish AI: %s %s",
							aiShortName.c_str(), aiVersion.c_str());
					badArgs = true;
				} else {
					const CSkirmishAILibraryInfo* aiLibInfo = aiLibManager->GetSkirmishAIInfos().find(aiKey)->second;

					SkirmishAIData aiData;
					aiData.name       = (aiName != "") ? aiName : aiShortName;
					aiData.team       = teamToControlId;
					aiData.hostPlayer = gu->myPlayerNum;
					aiData.shortName  = aiShortName;
					aiData.version    = aiVersion;
					std::map<std::string, std::string>::const_iterator o;
					for (o = aiOptions.begin(); o != aiOptions.end(); ++o) {
						aiData.optionKeys.push_back(o->first);
					}
					aiData.options    = aiOptions;
					aiData.isLuaAI    = aiLibInfo->IsLuaAI();

					skirmishAIHandler.CreateLocalSkirmishAI(aiData);
				}
			}
		} else {
			logOutput.Print("/%s: missing mandatory arguments \"teamToControl\" and \"aiShortName\"", action.command.c_str());
			badArgs = true;
		}

		if (badArgs) {
			logOutput.Print("description: Let a Skirmish AI take over control of a team.");
			logOutput.Print("usage:   /%s teamToControl aiShortName [aiVersion] [name] [options...]", action.command.c_str());
			logOutput.Print("example: /%s 1 RAI 0.601 my_RAI_Friend difficulty=2 aggressiveness=3", action.command.c_str());
		}
	}
	else if (cmd == "ailist") {
		const CSkirmishAIHandler::id_ai_t& ais  = skirmishAIHandler.GetAllSkirmishAIs();
		if (ais.size() > 0) {
			CSkirmishAIHandler::id_ai_t::const_iterator ai;
			logOutput.Print("ID | Team | Local | Lua | Name | (Hosting player name) or (Short name & Version)");
			for (ai = ais.begin(); ai != ais.end(); ++ai) {
				const bool isLocal = (ai->second.hostPlayer == gu->myPlayerNum);
				std::string lastPart;
				if (isLocal) {
					lastPart = "(Key:)  " + ai->second.shortName + " " + ai->second.version;
				} else {
					lastPart = "(Host:) " + playerHandler->Player(gu->myPlayerNum)->name;
				}
				LogObject() << ai->first << " | " <<  ai->second.team << " | " << (isLocal ? "yes" : "no ") << " | " << (ai->second.isLuaAI ? "yes" : "no ") << " | " << ai->second.name << " | " << lastPart;
			}
		} else {
			logOutput.Print("<There are no active Skirmish AIs in this game>");
		}
	}
	else if (cmd == "team"){
		if (gs->cheatEnabled)
		{
			int team=atoi(action.extra.c_str());
			if ((team >= 0) && (team < teamHandler->ActiveTeams())) {
				net->Send(CBaseNetProtocol::Get().SendJoinTeam(gu->myPlayerNum, team));
			}
		}
	}
	else if (cmd == "spectator"){
		if (!gu->spectating)
			net->Send(CBaseNetProtocol::Get().SendResign(gu->myPlayerNum));
	}
	else if ((cmd == "specteam") && gu->spectating) {
		const int team = atoi(action.extra.c_str());
		if ((team >= 0) && (team < teamHandler->ActiveTeams())) {
			gu->myTeam = team;
			gu->myAllyTeam = teamHandler->AllyTeam(team);
		}
		CLuaUI::UpdateTeams();
	}
	else if ((cmd == "specfullview") && gu->spectating) {
		if (!action.extra.empty()) {
			const int mode = atoi(action.extra.c_str());
			gu->spectatingFullView   = !!(mode & 1);
			gu->spectatingFullSelect = !!(mode & 2);
		} else {
			gu->spectatingFullView = !gu->spectatingFullView;
			gu->spectatingFullSelect = gu->spectatingFullView;
		}
		CLuaUI::UpdateTeams();
	}
	else if (cmd == "ally" && !gu->spectating) {
		if (action.extra.size() > 0) {
			if (!gameSetup->fixedAllies) {
				std::istringstream is(action.extra);
				int otherAllyTeam = -1;
				is >> otherAllyTeam;
				int state = -1;
				is >> state;
				if (state >= 0 && state < 2 && otherAllyTeam >= 0 && otherAllyTeam != gu->myAllyTeam)
					net->Send(CBaseNetProtocol::Get().SendSetAllied(gu->myPlayerNum, otherAllyTeam, state));
				else
					logOutput.Print("/ally: wrong parameters (usage: /ally <other team> [0|1])");
			}
			else {
				logOutput.Print("No ingame alliances are allowed");
			}
		}
	}

	else if (cmd == "group") {
		const char* c = action.extra.c_str();
		const int t = c[0];
		if ((t >= '0') && (t <= '9')) {
			const int team = (t - '0');
			do { c++; } while ((c[0] != 0) && isspace(c[0]));
			grouphandlers[gu->myTeam]->GroupCommand(team, c);
		}
	}
	else if (cmd == "group0") {
		grouphandlers[gu->myTeam]->GroupCommand(0);
	}
	else if (cmd == "group1") {
		grouphandlers[gu->myTeam]->GroupCommand(1);
	}
	else if (cmd == "group2") {
		grouphandlers[gu->myTeam]->GroupCommand(2);
	}
	else if (cmd == "group3") {
		grouphandlers[gu->myTeam]->GroupCommand(3);
	}
	else if (cmd == "group4") {
		grouphandlers[gu->myTeam]->GroupCommand(4);
	}
	else if (cmd == "group5") {
		grouphandlers[gu->myTeam]->GroupCommand(5);
	}
	else if (cmd == "group6") {
		grouphandlers[gu->myTeam]->GroupCommand(6);
	}
	else if (cmd == "group7") {
		grouphandlers[gu->myTeam]->GroupCommand(7);
	}
	else if (cmd == "group8") {
		grouphandlers[gu->myTeam]->GroupCommand(8);
	}
	else if (cmd == "group9") {
		grouphandlers[gu->myTeam]->GroupCommand(9);
	}

	else if (cmd == "lastmsgpos") {
		// cycle through the positions
		camHandler->GetCurrentController().SetPos(infoConsole->GetMsgPos());
		camHandler->CameraTransition(0.6f);
	}
	else if (((cmd == "chat")     || (cmd == "chatall") ||
	         (cmd == "chatally") || (cmd == "chatspec")) &&
	         // if chat is bound to enter and we're waiting for user to press enter to start game, ignore.
				  (ks.Key() != SDLK_RETURN || playing || !keys[SDLK_LCTRL] )) {

		if (cmd == "chatall")  { userInputPrefix = ""; }
		if (cmd == "chatally") { userInputPrefix = "a:"; }
		if (cmd == "chatspec") { userInputPrefix = "s:"; }
		userWriting = true;
		userPrompt = "Say: ";
		userInput = userInputPrefix;
		writingPos = (int)userInput.length();
		chatting = true;

		if (ks.Key() != SDLK_RETURN) {
			ignoreNextChar = true;
		}

		consoleHistory->ResetPosition();
	}
	else if (cmd == "track") {
		unitTracker.Track();
	}
	else if (cmd == "trackoff") {
		unitTracker.Disable();
	}
	else if (cmd == "trackmode") {
		unitTracker.IncMode();
	}
	else if (cmd == "showhealthbars") {
		if (action.extra.empty()) {
			unitDrawer->showHealthBars = !unitDrawer->showHealthBars;
		} else {
			unitDrawer->showHealthBars = !!atoi(action.extra.c_str());
		}
	}
	else if (cmd == "showrezbars") {
		if (action.extra.empty()) {
			featureDrawer->SetShowRezBars(!featureDrawer->GetShowRezBars());
		} else {
			featureDrawer->SetShowRezBars(!!atoi(action.extra.c_str()));
		}
	}
	else if (cmd == "pause") {
		// disallow pausing prior to start of game proper
		if (playing) {
			bool newPause;
			if (action.extra.empty()) {
				newPause = !gs->paused;
			} else {
				newPause = !!atoi(action.extra.c_str());
			}
			net->Send(CBaseNetProtocol::Get().SendPause(gu->myPlayerNum, newPause));
			lastframe = SDL_GetTicks(); // this required here?
		}
	}
	else if (cmd == "debug") {
		if (gu->drawdebug)
		{
			ProfileDrawer::Disable();
			gu->drawdebug = false;
		}
		else
		{
			ProfileDrawer::Enable();
			gu->drawdebug = true;
		}
	}
	else if (cmd == "nosound") {
		if (sound->Mute()) {
			logOutput.Print("Sound disabled");
		} else {
			logOutput.Print("Sound enabled");
		}
	}
	else if (cmd == "soundchannelenable") {
		std::string channel;
		int enableInt, enable;
		std::istringstream buf(action.extra);
		buf >> channel;
		buf >> enableInt;
		if (enableInt == 0)
			enable = false;
		else
			enable = true;

		if (channel == "UnitReply")
			Channels::UnitReply.Enable(enable);
		else if (channel == "General")
			Channels::General.Enable(enable);
		else if (channel == "Battle")
			Channels::Battle.Enable(enable);
		else if (channel == "UserInterface")
			Channels::UserInterface.Enable(enable);
		else if (channel == "Music")
			Channels::BGMusic.Enable(enable);
	}

#ifndef NO_AVI
	else if (cmd == "createvideo") {
		if(creatingVideo){
			creatingVideo=false;
			delete aviGenerator;
			aviGenerator=0;
		} else {
			creatingVideo=true;
			string fileName;
			for(int a=0;a<999;++a){
				char t[50];
				itoa(a,t,10);
				fileName=string("video")+t+".avi";
				CFileHandler ifs(fileName);
				if(!ifs.FileExists())
					break;
			}

			int videoSizeX = (gu->viewSizeX/4)*4;
			int videoSizeY = (gu->viewSizeY/4)*4;
			aviGenerator = new CAVIGenerator(fileName, videoSizeX, videoSizeY, 30);

			int savedCursorMode = SDL_ShowCursor(SDL_QUERY);
			SDL_ShowCursor(SDL_ENABLE);

			if(!aviGenerator->InitEngine()){
				creatingVideo=false;
				logOutput.Print(aviGenerator->GetLastErrorMessage());
				delete aviGenerator;
				aviGenerator=0;
			} else {
				LogObject() << "Recording avi to " << fileName << " size " << videoSizeX << " x " << videoSizeY;
			}

			SDL_ShowCursor(savedCursorMode);
			//aviGenerator->InitEngine() (avicap32.dll)? modifies the FPU control word.
			//Setting it back to default state.
			streflop_init<streflop::Simple>();
		}
	}
#endif

	else if (cmd == "updatefov") {
		if (action.extra.empty()) {
			gd->updateFov = !gd->updateFov;
		} else {
			gd->updateFov = !!atoi(action.extra.c_str());
		}
	}
	else if (cmd == "drawtrees") {
		if (action.extra.empty()) {
			treeDrawer->drawTrees = !treeDrawer->drawTrees;
		} else {
			treeDrawer->drawTrees = !!atoi(action.extra.c_str());
		}
	}
	else if (cmd == "dynamicsky") {
		if (action.extra.empty()) {
			sky->dynamicSky = !sky->dynamicSky;
		} else {
			sky->dynamicSky = !!atoi(action.extra.c_str());
		}
	}
#ifdef USE_GML
	else if (cmd == "multithreaddrawground") {
		if (action.extra.empty()) {
			gd->multiThreadDrawGround = !gd->multiThreadDrawGround;
		} else {
			gd->multiThreadDrawGround = !!atoi(action.extra.c_str());
		}
		logOutput.Print("Multithreaded ground rendering is %s", gd->multiThreadDrawGround?"enabled":"disabled");
	}
	else if (cmd == "multithreaddrawgroundshadow") {
		if (action.extra.empty()) {
			gd->multiThreadDrawGroundShadow = !gd->multiThreadDrawGroundShadow;
		} else {
			gd->multiThreadDrawGroundShadow = !!atoi(action.extra.c_str());
		}
		logOutput.Print("Multithreaded ground shadow rendering is %s", gd->multiThreadDrawGroundShadow?"enabled":"disabled");
	}
	else if (cmd == "multithreaddrawunit") {
		if (action.extra.empty()) {
			unitDrawer->multiThreadDrawUnit = !unitDrawer->multiThreadDrawUnit;
		} else {
			unitDrawer->multiThreadDrawUnit = !!atoi(action.extra.c_str());
		}
		logOutput.Print("Multithreaded unit rendering is %s", unitDrawer->multiThreadDrawUnit?"enabled":"disabled");
	}
	else if (cmd == "multithreaddrawunitshadow") {
		if (action.extra.empty()) {
			unitDrawer->multiThreadDrawUnitShadow = !unitDrawer->multiThreadDrawUnitShadow;
		} else {
			unitDrawer->multiThreadDrawUnitShadow = !!atoi(action.extra.c_str());
		}
		logOutput.Print("Multithreaded unit shadow rendering is %s", unitDrawer->multiThreadDrawUnitShadow?"enabled":"disabled");
	}
	else if (cmd == "multithread" || cmd == "multithreaddraw" || cmd == "multithreadsim") {
		int mtenabled=gd->multiThreadDrawGround + unitDrawer->multiThreadDrawUnit + unitDrawer->multiThreadDrawUnitShadow > 1;
		if (cmd == "multithread" || cmd == "multithreaddraw") {
			if (action.extra.empty()) {
				gd->multiThreadDrawGround = !mtenabled;
				unitDrawer->multiThreadDrawUnit = !mtenabled;
				unitDrawer->multiThreadDrawUnitShadow = !mtenabled;
			} else {
				gd->multiThreadDrawGround = !!atoi(action.extra.c_str());
				unitDrawer->multiThreadDrawUnit = !!atoi(action.extra.c_str());
				unitDrawer->multiThreadDrawUnitShadow = !!atoi(action.extra.c_str());
			}
			if(!gd->multiThreadDrawGround)
				gd->multiThreadDrawGroundShadow=0;
			logOutput.Print("Multithreaded rendering is %s", gd->multiThreadDrawGround?"enabled":"disabled");
		}
#	if GML_ENABLE_SIM
		if (cmd == "multithread" || cmd == "multithreadsim") {
			extern volatile int gmlMultiThreadSim;
			extern volatile int gmlStartSim;
			if (action.extra.empty()) {
				gmlMultiThreadSim = (cmd == "multithread") ? !mtenabled : !gmlMultiThreadSim;
			} else {
				gmlMultiThreadSim = !!atoi(action.extra.c_str());
			}
			gmlStartSim=1;
			logOutput.Print("Simulation threading is %s", gmlMultiThreadSim?"enabled":"disabled");
		}
#	endif
	}
#endif
	else if (cmd == "speedcontrol") {
		if (action.extra.empty()) {
			++speedControl;
			if(speedControl > 2)
				speedControl = -2;
		}
		else {
			speedControl = atoi(action.extra.c_str());
		}
		speedControl = std::max(-2, std::min(speedControl, 2));
		net->Send(CBaseNetProtocol::Get().SendSpeedControl(gu->myPlayerNum, speedControl));
		logOutput.Print("Speed Control: %s%s",
			(speedControl == 0) ? "Default" : ((speedControl == 1 || speedControl == -1) ? "Average CPU" : "Maximum CPU"),
			(speedControl < 0) ? " (server voting disabled)" : "");
		configHandler->Set("SpeedControl", speedControl);
		if (gameServer)
			gameServer->UpdateSpeedControl(speedControl);
	}
	else if (!isRepeat && (cmd == "gameinfo")) {
		if (!CGameInfo::IsActive()) {
			CGameInfo::Enable();
		} else {
			CGameInfo::Disable();
		}
	}
	else if (cmd == "hideinterface") {
		if (action.extra.empty()) {
			hideInterface = !hideInterface;
		} else {
			hideInterface = !!atoi(action.extra.c_str());
		}
	}
	else if (cmd == "hardwarecursor") {
		if (action.extra.empty()) {
			mouse->hardwareCursor = !mouse->hardwareCursor;
		} else {
			mouse->hardwareCursor = !!atoi(action.extra.c_str());
		}
		mouse->UpdateHwCursor();
		configHandler->Set("HardwareCursor", (int)mouse->hardwareCursor);
	}
	else if (cmd == "increaseviewradius") {
		gd->IncreaseDetail();
	}
	else if (cmd == "decreaseviewradius") {
		gd->DecreaseDetail();
	}
	else if (cmd == "moretrees") {
		treeDrawer->baseTreeDistance += 0.2f;
		LogObject() << "Base tree distance " << treeDrawer->baseTreeDistance*2*SQUARE_SIZE*TREE_SQUARE_SIZE << "\n";
	}
	else if (cmd == "lesstrees") {
		treeDrawer->baseTreeDistance -= 0.2f;
		LogObject() << "Base tree distance " << treeDrawer->baseTreeDistance*2*SQUARE_SIZE*TREE_SQUARE_SIZE << "\n";
	}
	else if (cmd == "moreclouds") {
		sky->cloudDensity*=0.95f;
		LogObject() << "Cloud density " << 1/sky->cloudDensity << "\n";
	}
	else if (cmd == "lessclouds") {
		sky->cloudDensity*=1.05f;
		LogObject() << "Cloud density " << 1/sky->cloudDensity << "\n";
	}

	// Break up the if/else chain to workaround MSVC compiler limit
	// "fatal error C1061: compiler limit : blocks nested too deeply"
	else { notfound1=true; }
	if (notfound1) { // BEGINN: MSVC limit workaround

	if (cmd == "speedup") {
		float speed = gs->userSpeedFactor;
		if(speed < 5) {
			speed += (speed < 2) ? 0.1f : 0.2f;
			float fpart = speed - (int)speed;
			if(fpart < 0.01f || fpart > 0.99f)
				speed = round(speed);
		} else if (speed < 10) {
			speed += 0.5f;
		} else {
			speed += 1.0f;
		}
		net->Send(CBaseNetProtocol::Get().SendUserSpeed(gu->myPlayerNum, speed));
	}
	else if (cmd == "slowdown") {
		float speed = gs->userSpeedFactor;
		if (speed <= 5) {
			speed -= (speed <= 2) ? 0.1f : 0.2f;
			float fpart = speed - (int)speed;
			if(fpart < 0.01f || fpart > 0.99f)
				speed = round(speed);
			if (speed < 0.1f)
				speed = 0.1f;
		} else if (speed <= 10) {
			speed -= 0.5f;
		} else {
			speed -= 1.0f;
		}
		net->Send(CBaseNetProtocol::Get().SendUserSpeed(gu->myPlayerNum, speed));
	}

	else if (cmd == "controlunit") {
		Command c;
		c.id=CMD_STOP;
		c.options=0;
		selectedUnits.GiveCommand(c,false);		//force it to update selection and clear order que
		net->Send(CBaseNetProtocol::Get().SendDirectControl(gu->myPlayerNum));
	}
	else if (cmd == "showshadowmap") {
		shadowHandler->showShadowMap = !shadowHandler->showShadowMap;
	}
	else if (cmd == "showstandard") {
		gd->DisableExtraTexture();
	}
	else if (cmd == "showelevation") {
		gd->SetHeightTexture();
	}
	else if (cmd == "toggleradarandjammer"){
		gd->ToggleRadarAndJammer();
	}
	else if (cmd == "showmetalmap") {
		gd->SetMetalTexture(readmap->metalMap->metalMap,&readmap->metalMap->extractionMap.front(),readmap->metalMap->metalPal,false);
	}
	else if (cmd == "showpathmap") {
		gd->SetPathMapTexture();
	}
	else if (cmd == "togglelos") {
		gd->ToggleLosTexture();
	}
	else if (cmd == "sharedialog") {
		if(!inputReceivers.empty() && dynamic_cast<CShareBox*>(inputReceivers.front())==0 && !gu->spectating)
			new CShareBox();
	}
	else if (cmd == "quitmenu") {
		if (!inputReceivers.empty() && dynamic_cast<CQuitBox*>(inputReceivers.front()) == 0)
			new CQuitBox();
	}
	else if (cmd == "quitforce" || cmd == "quit") {
		logOutput.Print("User exited");
		globalQuit = true;
	}
	else if (cmd == "incguiopacity") {
		CInputReceiver::guiAlpha = std::min(CInputReceiver::guiAlpha+0.1f,1.0f);
		configHandler->Set("GuiOpacity", CInputReceiver::guiAlpha);
	}
	else if (cmd == "decguiopacity") {
		CInputReceiver::guiAlpha = std::max(CInputReceiver::guiAlpha-0.1f,0.0f);
		configHandler->Set("GuiOpacity", CInputReceiver::guiAlpha);
	}

	else if (cmd == "screenshot") {
		TakeScreenshot(action.extra);
	}

	else if (cmd == "grabinput") {
		SDL_GrabMode newMode;
		if (action.extra.empty()) {
			const SDL_GrabMode curMode = SDL_WM_GrabInput(SDL_GRAB_QUERY);
			switch (curMode) {
				default: // make compiler happy
				case SDL_GRAB_OFF: newMode = SDL_GRAB_ON;  break;
				case SDL_GRAB_ON:  newMode = SDL_GRAB_OFF; break;
			}
		} else {
			if (atoi(action.extra.c_str())) {
				newMode = SDL_GRAB_ON;
			} else {
				newMode = SDL_GRAB_OFF;
			}
		}
		SDL_WM_GrabInput(newMode);
		logOutput.Print("Input grabbing %s",
		                (newMode == SDL_GRAB_ON) ? "enabled" : "disabled");
	}
	else if (cmd == "clock") {
		if (action.extra.empty()) {
			showClock = !showClock;
		} else {
			showClock = !!atoi(action.extra.c_str());
		}
		configHandler->Set("ShowClock", showClock ? 1 : 0);
	}
	else if (cmd == "cross") {
		if (action.extra.empty()) {
			if (mouse->crossSize > 0.0f) {
				mouse->crossSize = -mouse->crossSize;
			} else {
				mouse->crossSize = std::max(1.0f, -mouse->crossSize);
			}
		} else {
			mouse->crossSize = atof(action.extra.c_str());
		}
		configHandler->Set("CrossSize", mouse->crossSize);
	}
	else if (cmd == "fps") {
		if (action.extra.empty()) {
			showFPS = !showFPS;
		} else {
			showFPS = !!atoi(action.extra.c_str());
		}
		configHandler->Set("ShowFPS", showFPS ? 1 : 0);
	}
	else if (cmd == "speed") {
		if (action.extra.empty()) {
			showSpeed = !showSpeed;
		} else {
			showSpeed = !!atoi(action.extra.c_str());
		}
		configHandler->Set("ShowSpeed", showSpeed ? 1 : 0);
	}
	else if (cmd == "info") {
		if (action.extra.empty()) {
			if (playerRoster.GetSortType() == PlayerRoster::Disabled) {
				playerRoster.SetSortTypeByCode(PlayerRoster::Allies);
			} else {
				playerRoster.SetSortTypeByCode(PlayerRoster::Disabled);
			}
		} else {
			playerRoster.SetSortTypeByName(action.extra);
		}
		if (playerRoster.GetSortType() != PlayerRoster::Disabled) {
			logOutput.Print("Sorting roster by %s", playerRoster.GetSortName());
		}
		configHandler->Set("ShowPlayerInfo", (int)playerRoster.GetSortType());
	}
	else if (cmd == "cmdcolors") {
		const string name = action.extra.empty() ? "cmdcolors.txt" : action.extra;
		cmdColors.LoadConfig(name);
		logOutput.Print("Reloaded cmdcolors with: " + name);
	}
	else if (cmd == "ctrlpanel") {
		const string name = action.extra.empty() ? "ctrlpanel.txt" : action.extra;
		guihandler->ReloadConfig(name);
		logOutput.Print("Reloaded ctrlpanel with: " + name);
	}
	else if (cmd == "font") {
		CglFont *newFont = NULL, *newSmallFont = NULL;
		try {
			const int fontSize = configHandler->Get("FontSize", 23);
			const int smallFontSize = configHandler->Get("SmallFontSize", 14);
			const int outlineWidth = configHandler->Get("FontOutlineWidth", 3);
			const float outlineWeight = configHandler->Get("FontOutlineWeight", 25.0f);
			const int smallOutlineWidth = configHandler->Get("SmallFontOutlineWidth", 2);
			const float smallOutlineWeight = configHandler->Get("SmallFontOutlineWeight", 10.0f);

			newFont = CglFont::LoadFont(action.extra, fontSize, outlineWidth, outlineWeight);
			newSmallFont = CglFont::LoadFont(action.extra, smallFontSize, smallOutlineWidth, smallOutlineWeight);
		} catch (std::exception e) {
			if (newFont) delete newFont;
			if (newSmallFont) delete newSmallFont;
			newFont = newSmallFont = NULL;
			logOutput.Print(string("font error: ") + e.what());
		}
		if (newFont != NULL && newSmallFont != NULL) {
			delete font;
			delete smallFont;
			font = newFont;
			smallFont = newSmallFont;
			logOutput.Print("Loaded font: %s\n", action.extra.c_str());
			configHandler->SetString("FontFile", action.extra);
			configHandler->SetString("SmallFontFile", action.extra);
		}
	}
	else if (cmd == "vsync") {
		if (action.extra.empty()) {
			VSync.SetFrames((VSync.GetFrames() <= 0) ? 1 : 0);
		} else {
			VSync.SetFrames(atoi(action.extra.c_str()));
		}
	}
	else if (cmd == "safegl") {
		if (action.extra.empty()) {
			LuaOpenGL::SetSafeMode(!LuaOpenGL::GetSafeMode());
		} else {
			LuaOpenGL::SetSafeMode(!!atoi(action.extra.c_str()));
		}
	}
	else if (cmd == "resbar") {
		if (resourceBar) {
			if (action.extra.empty()) {
				resourceBar->disabled = !resourceBar->disabled;
			} else {
				resourceBar->disabled = !atoi(action.extra.c_str());
			}
		}
	}
	else if (cmd == "tooltip") {
		if (tooltip) {
			if (action.extra.empty()) {
				tooltip->disabled = !tooltip->disabled;
			} else {
				tooltip->disabled = !atoi(action.extra.c_str());
			}
		}
	}
	else if (cmd == "console") {
		if (infoConsole) {
			if (action.extra.empty()) {
				infoConsole->disabled = !infoConsole->disabled;
			} else {
				infoConsole->disabled = !atoi(action.extra.c_str());
			}
		}
	}
	else if (cmd == "endgraph") {
		if (action.extra.empty()) {
			CEndGameBox::disabled = !CEndGameBox::disabled;
		} else {
			CEndGameBox::disabled = !atoi(action.extra.c_str());
		}
	}
	else if (cmd == "fpshud") {
		if (action.extra.empty()) {
			hudDrawer->SetDraw(!hudDrawer->GetDraw());
		} else {
			hudDrawer->SetDraw(!!atoi(action.extra.c_str()));
		}
	}
	else if (cmd == "debugdrawai") {
		if (action.extra.empty()) {
			debugDrawerAI->SetDraw(!debugDrawerAI->GetDraw());
		} else {
			debugDrawerAI->SetDraw(!!atoi(action.extra.c_str()));
		}

		logOutput.Print("SkirmishAI debug drawing %s", (debugDrawerAI->GetDraw()? "enabled": "disabled"));
	}

	else if (cmd == "movewarnings") {
		if (action.extra.empty()) {
			gu->moveWarnings = !gu->moveWarnings;
		} else {
			gu->moveWarnings = !!atoi(action.extra.c_str());
		}

		configHandler->Set("MoveWarnings", gu->moveWarnings? 1: 0);
		logOutput.Print(string("movewarnings ") +
		                (gu->moveWarnings ? "enabled" : "disabled"));
	}
	else if (cmd == "buildwarnings") {
		if (action.extra.empty()) {
			gu->buildWarnings = !gu->buildWarnings;
		} else {
			gu->buildWarnings = !!atoi(action.extra.c_str());
		}

		configHandler->Set("BuildWarnings", gu->buildWarnings? 1: 0);
		logOutput.Print(string("buildwarnings ") +
		                (gu->buildWarnings ? "enabled" : "disabled"));
	}

	else if (cmd == "mapmarks") {
		if (action.extra.empty()) {
			gu->drawMapMarks = !gu->drawMapMarks;
		} else {
			gu->drawMapMarks = !!atoi(action.extra.c_str());
		}
	}
	else if (cmd == "allmapmarks") {
		if (gs->cheatEnabled) {
			if (action.extra.empty()) {
				inMapDrawer->ToggleAllVisible();
			} else {
				inMapDrawer->SetAllVisible(!!atoi(action.extra.c_str()));
			}
		}
	}
	else if (cmd == "noluadraw") {
		if (action.extra.empty()) {
			inMapDrawer->SetLuaMapDrawingAllowed(!inMapDrawer->GetLuaMapDrawingAllowed());
		} else {
			inMapDrawer->SetLuaMapDrawingAllowed(!!atoi(action.extra.c_str()));
		}
	}

	else if (cmd == "luaui") {
		if (guihandler != NULL) {

			GML_RECMUTEX_LOCK(sim); // ActionPressed

			guihandler->RunLayoutCommand(action.extra);
		}
	}
	else if (cmd == "luamoduictrl") {
		bool modUICtrl;
		if (action.extra.empty()) {
			modUICtrl = !CLuaHandle::GetModUICtrl();
		} else {
			modUICtrl = !!atoi(action.extra.c_str());
		}
		CLuaHandle::SetModUICtrl(modUICtrl);
		configHandler->Set("LuaModUICtrl", modUICtrl ? 1 : 0);
	}
	else if (cmd == "minimap") {
		if (minimap != NULL) {
			minimap->ConfigCommand(action.extra);
		}
	}
	else if (cmd == "grounddecals") {
		if (groundDecals) {
			if (action.extra.empty()) {
				groundDecals->SetDrawDecals(!groundDecals->GetDrawDecals());
			} else {
				groundDecals->SetDrawDecals(!!atoi(action.extra.c_str()));
			}
		}
		logOutput.Print("Ground decals are %s",
		                groundDecals->GetDrawDecals() ? "enabled" : "disabled");
	}
	else if (cmd == "maxparticles") {
		if (ph && !action.extra.empty()) {
			const int value = std::max(1, atoi(action.extra.c_str()));
			ph->SetMaxParticles(value);
			logOutput.Print("Set maximum particles to: %i", value);
		}
	}
	else if (cmd == "maxnanoparticles") {
		if (ph && !action.extra.empty()) {
			const int value = std::max(1, atoi(action.extra.c_str()));
			ph->SetMaxNanoParticles(value);
			logOutput.Print("Set maximum nano-particles to: %i", value);
		}
	}
	else if (cmd == "gathermode") {
		if (guihandler != NULL) {
			bool gatherMode;
			if (action.extra.empty()) {
				gatherMode = !guihandler->GetGatherMode();
			} else {
				gatherMode = !!atoi(action.extra.c_str());
			}
			guihandler->SetGatherMode(gatherMode);
			logOutput.Print("gathermode %s", gatherMode ? "enabled" : "disabled");
		}
	}
	else if (cmd == "pastetext") {
		if (userWriting){
			if (!action.extra.empty()) {
				userInput.insert(writingPos, action.extra);
				writingPos += action.extra.length();
			} else {
				PasteClipboard();
			}
			return 0;
		}
	}
	else if (cmd == "buffertext") {
		if (!action.extra.empty()) {
			consoleHistory->AddLine(action.extra);
		}
	}
	else if (cmd == "inputtextgeo") {
		if (!action.extra.empty()) {
			ParseInputTextGeometry(action.extra);
		}
	}
	else if (cmd == "disticon") {
		if (!action.extra.empty()) {
			const int iconDist = atoi(action.extra.c_str());
			unitDrawer->SetUnitIconDist((float)iconDist);
			configHandler->Set("UnitIconDist", iconDist);
			logOutput.Print("Set UnitIconDist to %i", iconDist);
		}
	}
	else if (cmd == "distdraw") {
		if (!action.extra.empty()) {
			const int drawDist = atoi(action.extra.c_str());
			unitDrawer->SetUnitDrawDist((float)drawDist);
			configHandler->Set("UnitLodDist", drawDist);
			logOutput.Print("Set UnitLodDist to %i", drawDist);
		}
	}
	else if (cmd == "lodscale") {
		if (!action.extra.empty()) {
			vector<string> args = CSimpleParser::Tokenize(action.extra, 0);
			if (args.size() == 1) {
				const float value = (float)atof(args[0].c_str());
				unitDrawer->LODScale = value;
			}
			else if (args.size() == 2) {
				const float value = (float)atof(args[1].c_str());
				if (args[0] == "shadow") {
					unitDrawer->LODScaleShadow = value;
				} else if (args[0] == "reflection") {
					unitDrawer->LODScaleReflection = value;
				} else if (args[0] == "refraction") {
					unitDrawer->LODScaleRefraction = value;
				}
			}
		}
	}
	else if (cmd == "wiremap") {
		if (action.extra.empty()) {
			gd->wireframe  = !gd->wireframe;
			sky->wireframe = gd->wireframe;
		} else {
			gd->wireframe  = !!atoi(action.extra.c_str());
			sky->wireframe = gd->wireframe;
		}
	}
	else if (cmd == "airmesh") {
		if (action.extra.empty()) {
			smoothGround->drawEnabled = !smoothGround->drawEnabled;
		} else {
			smoothGround->drawEnabled = !!atoi(action.extra.c_str());
		}
	}
	else if (cmd == "setgamma") {
		float r, g, b;
		const int count = sscanf(action.extra.c_str(), "%f %f %f", &r, &g, &b);
		if (count == 1) {
			SDL_SetGamma(r, r, r);
			logOutput.Print("Set gamma value");
		}
		else if (count == 3) {
			SDL_SetGamma(r, g, b);
			logOutput.Print("Set gamma values");
		}
		else {
			logOutput.Print("Unknown gamma format");
		}
	}
	else if (cmd == "crash" && gs->cheatEnabled) {
		int *a=0;
		*a=0;
	}
	else if (cmd == "exception" && gs->cheatEnabled) {
		throw std::runtime_error("Exception test");
	}
	else if (cmd == "divbyzero" && gs->cheatEnabled) {
		float a = 0;
		logOutput.Print("Result: %f", 1.0f/a);
	}
	else if (cmd == "give" && gs->cheatEnabled) {
		if (action.extra.find('@') == string::npos) {
			std::string msg = "give "; //FIXME lazyness
			msg += action.extra;
			float3 p;
			CInputReceiver* ir = NULL;
			if (!hideInterface)
				ir = CInputReceiver::GetReceiverAt(mouse->lastx, mouse->lasty);
			if (ir == minimap)
				p = minimap->GetMapPosition(mouse->lastx, mouse->lasty);
			else {
				const float3& pos = camera->pos;
				const float3& dir = mouse->dir;
				const float dist = ground->LineGroundCol(pos, pos + (dir * 30000.0f));
				p = pos + (dir * dist);
			}
			char buf[128];
			SNPRINTF(buf, sizeof(buf), " @%.0f,%.0f,%.0f", p.x, p.y, p.z);
			msg += buf;
			CommandMessage pckt(msg, gu->myPlayerNum);
			net->Send(pckt.Pack());
		}
		else {
			CommandMessage pckt(action, gu->myPlayerNum);
			net->Send(pckt.Pack());
		}
	}
	else if (cmd == "destroy" && gs->cheatEnabled) {
		// kill selected units
		std::stringstream ss;
		ss << "destroy";
		for (CUnitSet::iterator it = selectedUnits.selectedUnits.begin();
				it != selectedUnits.selectedUnits.end();
				++it) {
			ss << " " << (*it)->id;
		}
		CommandMessage pckt(ss.str(), gu->myPlayerNum);
		net->Send(pckt.Pack());
	}
	else if (cmd == "send") {
		CommandMessage pckt(Action(action.extra), gu->myPlayerNum);
		net->Send(pckt.Pack());
	}
	else if (cmd == "savegame"){
		SaveGame("Saves/QuickSave.ssf", true);
	}
	else if (cmd == "save") {// /save [-y ]<savename>
		bool saveoverride = action.extra.find("-y ") == 0;
		std::string savename(action.extra.c_str() + (saveoverride ? 3 : 0));
		savename = "Saves/" + savename + ".ssf";
		SaveGame(savename, saveoverride);
	}
	else if (cmd == "reloadgame") {
		ReloadGame();
	}
	else if (cmd == "debuginfo") {
		if (action.extra == "sound") {
			sound->PrintDebugInfo();
		} else if (action.extra == "profiling") {
			profiler.PrintProfilingInfo();
		}
	}
	else if (cmd == "benchmark-script") {
		CUnitScript::BenchmarkScript(action.extra);
	}
	else if (cmd == "atm" ||
#ifdef DEBUG
			cmd == "desync" ||
#endif
			cmd == "resync" ||
			cmd == "take" ||
			cmd == "luarules") {
		//these are synced commands, forward only
		CommandMessage pckt(action, gu->myPlayerNum);
		net->Send(pckt.Pack());
	}
	else {
		static std::set<std::string> serverCommands = std::set<std::string>(commands, commands+numCommands);
		if (serverCommands.find(cmd) != serverCommands.end())
		{
			CommandMessage pckt(action, gu->myPlayerNum);
			net->Send(pckt.Pack());
		}

		if (!Console::Instance().ExecuteAction(action))
		{
			if (guihandler != NULL) // maybe a widget is interested?
				guihandler->RunLayoutCommand(action.rawline);
			return false;
		}
	}

	} // END: MSVC limit workaround

	return true;
}


bool CGame::ActionReleased(const Action& action)
{
	const string& cmd = action.command;

	if (cmd == "drawinmap"){
		inMapDrawer->keyPressed=false;
	}
	else if (cmd == "moveforward") {
		camMove[0]=false;
	}
	else if (cmd == "moveback") {
		camMove[1]=false;
	}
	else if (cmd == "moveleft") {
		camMove[2]=false;
	}
	else if (cmd == "moveright") {
		camMove[3]=false;
	}
	else if (cmd == "moveup") {
		camMove[4]=false;
	}
	else if (cmd == "movedown") {
		camMove[5]=false;
	}
	else if (cmd == "movefast") {
		camMove[6]=false;
	}
	else if (cmd == "moveslow") {
		camMove[7]=false;
	}
	else if (cmd == "mouse1") {
		mouse->MouseRelease (mouse->lastx, mouse->lasty, 1);
	}
	else if (cmd == "mouse2") {
		mouse->MouseRelease (mouse->lastx, mouse->lasty, 2);
	}
	else if (cmd == "mouse3") {
		mouse->MouseRelease (mouse->lastx, mouse->lasty, 3);
	}
	else if (cmd == "mousestate") {
			mouse->ToggleState();
	}
	else if (cmd == "gameinfoclose") {
		CGameInfo::Disable();
	}
	// HACK   somehow weird things happen when MouseRelease is called for button 4 and 5.
	// Note that SYS_WMEVENT on windows also only sends MousePress events for these buttons.
// 	else if (cmd == "mouse4") {
// 		mouse->MouseRelease (mouse->lastx, mouse->lasty, 4);
//	}
// 	else if (cmd == "mouse5") {
// 		mouse->MouseRelease (mouse->lastx, mouse->lasty, 5);
//	}

	return 0;
}


void SetBoolArg(bool& value, const std::string& str)
{
	if (str.empty()) // toggle
	{
		value = !value;
	}
	else // set
	{
		const int num = atoi(str.c_str());
		value = (num != 0);
	}
}


// FOR SYNCED MESSAGES
void CGame::ActionReceived(const Action& action, int playernum)
{
	if (action.command == "cheat") {
		SetBoolArg(gs->cheatEnabled, action.extra);
		if (gs->cheatEnabled)
			logOutput.Print("Cheating!");
		else
			logOutput.Print("No more cheating");
	}
	else if (action.command == "nohelp") {
		SetBoolArg(gs->noHelperAIs, action.extra);
		selectedUnits.PossibleCommandChange(NULL);
		logOutput.Print("LuaUI control is %s", gs->noHelperAIs ? "disabled" : "enabled");
	}
	else if (action.command == "nospecdraw") {
		bool buf;
		SetBoolArg(buf, action.extra);
		inMapDrawer->SetSpecMapDrawingAllowed(buf);
	}
	else if (action.command == "godmode") {
		if (!gs->cheatEnabled)
			logOutput.Print("godmode requires /cheat");
		else {
			SetBoolArg(gs->godMode, action.extra);
			CLuaUI::UpdateTeams();
			if (gs->godMode) {
				logOutput.Print("God Mode Enabled");
			} else {
				logOutput.Print("God Mode Disabled");
			}
			CPlayer::UpdateControlledTeams();
		}
	}
	else if (action.command == "globallos") {
		if (!gs->cheatEnabled) {
			logOutput.Print("globallos requires /cheat");
		} else {
			SetBoolArg(gs->globalLOS, action.extra);
			if (gs->globalLOS) {
				logOutput.Print("Global LOS Enabled");
			} else {
				logOutput.Print("Global LOS Disabled");
			}
		}
	}
	else if (action.command == "nocost" && gs->cheatEnabled) {
		if (unitDefHandler->ToggleNoCost()) {
			logOutput.Print("Everything is for free!");
		} else {
			logOutput.Print("Everything costs resources again!");
		}
	}
	else if (action.command == "give" && gs->cheatEnabled) {
		std::string s = "give "; //FIXME lazyness
		s += action.extra;

		// .give [amount] <unitName> [team] <@x,y,z>
		vector<string> args = CSimpleParser::Tokenize(s, 0);

		if (args.size() < 3) {
			logOutput.Print("Someone is spoofing invalid .give messages!");
			return;
		}

		float3 pos;
		if (sscanf(args[args.size() - 1].c_str(), "@%f,%f,%f", &pos.x, &pos.y, &pos.z) != 3) {
			logOutput.Print("Someone is spoofing invalid .give messages!");
			return;
		}

		int amount = 1;
		int team = playerHandler->Player(playernum)->team;

		int amountArg = -1;
		int teamArg = -1;

		if (args.size() == 5) {
			amountArg = 1;
			teamArg = 3;
		}
		else if (args.size() == 4) {
			if (args[1].find_first_not_of("0123456789") == string::npos) {
				amountArg = 1;
			} else {
				teamArg = 2;
			}
		}

		if (amountArg >= 0) {
			const string& amountStr = args[amountArg];
			amount = atoi(amountStr.c_str());
			if ((amount < 0) || (amountStr.find_first_not_of("0123456789") != string::npos)) {
				logOutput.Print("Bad give amount: %s", amountStr.c_str());
				return;
			}
		}

		if (teamArg >= 0) {
			const string& teamStr = args[teamArg];
			team = atoi(teamStr.c_str());
			if ((team < 0) || (team >= teamHandler->ActiveTeams()) || (teamStr.find_first_not_of("0123456789") != string::npos)) {
				logOutput.Print("Bad give team: %s", teamStr.c_str());
				return;
			}
		}

		const string unitName = (amountArg >= 0) ? args[2] : args[1];

		if (unitName == "all") {
			// player entered ".give all"
			int sqSize = (int) streflop::ceil(streflop::sqrt((float) unitDefHandler->numUnitDefs));
			int currentNumUnits = teamHandler->Team(team)->units.size();
			int numRequestedUnits = unitDefHandler->numUnitDefs;

			// make sure team unit-limit not exceeded
			if ((currentNumUnits + numRequestedUnits) > uh->MaxUnitsPerTeam()) {
				numRequestedUnits = uh->MaxUnitsPerTeam() - currentNumUnits;
			}

			// make sure square is entirely on the map
			float sqHalfMapSize = sqSize / 2 * 10 * SQUARE_SIZE;
			pos.x = std::max(sqHalfMapSize, std::min(pos.x, float3::maxxpos - sqHalfMapSize - 1));
			pos.z = std::max(sqHalfMapSize, std::min(pos.z, float3::maxzpos - sqHalfMapSize - 1));

			for (int a = 1; a <= numRequestedUnits; ++a) {
				float posx = pos.x + (a % sqSize - sqSize / 2) * 10 * SQUARE_SIZE;
				float posz = pos.z + (a / sqSize - sqSize / 2) * 10 * SQUARE_SIZE;
				float3 pos2 = float3(posx, pos.y, posz);
				const UnitDef* ud = &unitDefHandler->unitDefs[a];
				if (ud->valid) {
					const CUnit* unit =
						unitLoader.LoadUnit(ud, pos2, team, false, 0, NULL);
					if (unit) {
						unitLoader.FlattenGround(unit);
					}
				}
			}
		}
		else if (!unitName.empty()) {
			int numRequestedUnits = amount;
			int currentNumUnits = teamHandler->Team(team)->units.size();

			if (currentNumUnits >= uh->MaxUnitsPerTeam()) {
				LogObject() << "Unable to give any more units to team " << team << "(current: " << currentNumUnits << ", max: " << uh->MaxUnits() << ")";
				return;
			}

			// make sure team unit-limit is not exceeded
			if ((currentNumUnits + numRequestedUnits) > uh->MaxUnitsPerTeam()) {
				numRequestedUnits = uh->MaxUnitsPerTeam() - currentNumUnits;
			}

			const UnitDef* unitDef = unitDefHandler->GetUnitDefByName(unitName);

			if (unitDef != NULL) {
				int xsize = unitDef->xsize;
				int zsize = unitDef->zsize;
				int squareSize = (int) streflop::ceil(streflop::sqrt((float) numRequestedUnits));
				int total = numRequestedUnits;

				float3 minpos = pos;
				minpos.x -= ((squareSize - 1) * xsize * SQUARE_SIZE) / 2;
				minpos.z -= ((squareSize - 1) * zsize * SQUARE_SIZE) / 2;

				for (int z = 0; z < squareSize; ++z) {
					for (int x = 0; x < squareSize && total > 0; ++x) {
						float minposx = minpos.x + x * xsize * SQUARE_SIZE;
						float minposz = minpos.z + z * zsize * SQUARE_SIZE;
						const float3 upos(minposx, minpos.y, minposz);
						const CUnit* unit = unitLoader.LoadUnit(unitDef, upos, team, false, 0, NULL);

						if (unit) {
							unitLoader.FlattenGround(unit);
						}
						--total;
					}
				}

				logOutput.Print("Giving %i %s to team %i", numRequestedUnits, unitName.c_str(), team);
			}
			else {
				if (teamArg < 0) {
					team = -1; // default to world features
				}

				const FeatureDef* featureDef = featureHandler->GetFeatureDef(unitName);
				if (featureDef) {
					int xsize = featureDef->xsize;
					int zsize = featureDef->zsize;
					int squareSize = (int) streflop::ceil(streflop::sqrt((float) numRequestedUnits));
					int total = amount; // FIXME -- feature count limit?

					float3 minpos = pos;
					minpos.x -= ((squareSize - 1) * xsize * SQUARE_SIZE) / 2;
					minpos.z -= ((squareSize - 1) * zsize * SQUARE_SIZE) / 2;

					for (int z = 0; z < squareSize; ++z) {
						for (int x = 0; x < squareSize && total > 0; ++x) {
							float minposx = minpos.x + x * xsize * SQUARE_SIZE;
							float minposz = minpos.z + z * zsize * SQUARE_SIZE;
							float minposy = ground->GetHeight2(minposx, minposz);
							const float3 upos(minposx, minposy, minposz);
							CFeature* feature = new CFeature();
							feature->Initialize(upos, featureDef, 0, 0, team, teamHandler->AllyTeam(team), "");
							--total;
						}
					}

					logOutput.Print("Giving %i %s (feature) to team %i",
									numRequestedUnits, unitName.c_str(), team);
				}
				else {
					logOutput.Print(unitName + " is not a valid unitname");
				}
			}
		}
	}
	else if (action.command == "destroy" && gs->cheatEnabled) {
		std::stringstream ss(action.extra);
		logOutput.Print("Killing units: %s", action.extra.c_str());
		do {
			unsigned id;
			ss >> id;
			if (!ss)
				break;
			if (id >= uh->units.size())
				continue;
			if (uh->units[id] == NULL)
				continue;
			uh->units[id]->KillUnit(false, false, 0);
		} while (true);
	}
	else if (action.command == "nospectatorchat") {
		SetBoolArg(noSpectatorChat, action.extra);
		logOutput.Print("Spectators %s chat", noSpectatorChat ? "can not" : "can");
	}
	else if (action.command == "reloadcob" && gs->cheatEnabled) {
		ReloadCOB(action.extra, playernum);
	}
	else if (action.command == "devlua" && gs->cheatEnabled) {
		bool devMode = CLuaHandle::GetDevMode();
		SetBoolArg(devMode, action.extra);
		CLuaHandle::SetDevMode(devMode);
		if (devMode) {
			logOutput.Print("Lua devmode enabled, this can cause desyncs");
		} else {
			logOutput.Print("Lua devmode disabled");
		}
	}
	else if (action.command == "editdefs" && gs->cheatEnabled) {
		SetBoolArg(gs->editDefsEnabled, action.extra);
		if (gs->editDefsEnabled)
			logOutput.Print("Definition Editing!");
		else
			logOutput.Print("No definition Editing");
	}
	else if ((action.command == "luarules") && (gs->frameNum > 1)) {
		if ((action.extra == "reload") && (playernum == 0)) {
			if (!gs->cheatEnabled) {
				logOutput.Print("Cheating required to reload synced scripts");
			} else {
				CLuaRules::FreeHandler();
				CLuaRules::LoadHandler();
				if (luaRules) {
					logOutput.Print("LuaRules reloaded");
				} else {
					logOutput.Print("LuaRules reload failed");
				}
			}
		}
		else if ((action.extra == "disable") && (playernum == 0)) {
			if (!gs->cheatEnabled) {
				logOutput.Print("Cheating required to disable synced scripts");
			} else {
				CLuaRules::FreeHandler();
				logOutput.Print("LuaRules disabled");
			}
		}
		else {
			if (luaRules) luaRules->GotChatMsg(action.extra, playernum);
		}
	}
	else if ((action.command == "luagaia") && (gs->frameNum > 1)) {
		if (gs->useLuaGaia) {
			if ((action.extra == "reload") && (playernum == 0)) {
				if (!gs->cheatEnabled) {
					logOutput.Print("Cheating required to reload synced scripts");
				} else {
					CLuaGaia::FreeHandler();
					CLuaGaia::LoadHandler();
					if (luaGaia) {
						logOutput.Print("LuaGaia reloaded");
					} else {
						logOutput.Print("LuaGaia reload failed");
					}
				}
			}
			else if ((action.extra == "disable") && (playernum == 0)) {
				if (!gs->cheatEnabled) {
					logOutput.Print("Cheating required to disable synced scripts");
				} else {
					CLuaGaia::FreeHandler();
					logOutput.Print("LuaGaia disabled");
				}
			}
			else if (luaGaia) {
				luaGaia->GotChatMsg(action.extra, playernum);
			}
			else {
				logOutput.Print("LuaGaia is not enabled");
			}
		}
	}
#ifdef DEBUG
	else if (action.command == "desync" && gs->cheatEnabled) {
		ASSERT_SYNCED_PRIMITIVE(gu->myPlayerNum * 123.0f);
		ASSERT_SYNCED_PRIMITIVE(gu->myPlayerNum * 123);
		ASSERT_SYNCED_PRIMITIVE((short)(gu->myPlayerNum * 123 + 123));
		ASSERT_SYNCED_FLOAT3(float3(gu->myPlayerNum, gu->myPlayerNum, gu->myPlayerNum));

		for (size_t i = uh->MaxUnits() - 1; i >= 0; --i) {
			if (uh->units[i]) {
				if (playernum == gu->myPlayerNum) {
					++uh->units[i]->midPos.x; // and desync...
					++uh->units[i]->midPos.x;
				} else {
					// execute the same amount of flops on any other player, but don't desync (it's a NOP)...
					++uh->units[i]->midPos.x;
					--uh->units[i]->midPos.x;
				}
				break;
			}
		}
		logOutput.Print("Desyncing in frame %d.", gs->frameNum);
	}
#endif // defined DEBUG
	else if (action.command == "atm" && gs->cheatEnabled) {
		int team = playerHandler->Player(playernum)->team;
		teamHandler->Team(team)->AddMetal(1000);
		teamHandler->Team(team)->AddEnergy(1000);
	}
	else if (action.command == "take" && (!playerHandler->Player(playernum)->spectator || gs->cheatEnabled)) {
		const int sendTeam = playerHandler->Player(playernum)->team;
		for (int a = 0; a < teamHandler->ActiveTeams(); ++a) {
			if (teamHandler->AlliedTeams(a, sendTeam)) {
				bool hasPlayer = false;
				for (int b = 0; b < playerHandler->ActivePlayers(); ++b) {
					if (playerHandler->Player(b)->active && playerHandler->Player(b)->team==a && !playerHandler->Player(b)->spectator) {
						hasPlayer = true;
						break;
					}
				}
				if (!hasPlayer) {
					teamHandler->Team(a)->GiveEverythingTo(sendTeam);
				}
			}
		}
	}
	else if (action.command == "skip") {
		if (action.extra.find_first_of("start") == 0) {
			std::istringstream buf(action.extra.substr(6));
			int targetframe;
			buf >> targetframe;
			StartSkip(targetframe);
		}
		else if (action.extra == "end") {
			EndSkip();
			net->Send(CBaseNetProtocol::Get().SendPause(gu->myPlayerNum, false));
		}
	}
	else if (gs->frameNum > 1) {
		if (luaRules) luaRules->SyncedActionFallback(action.rawline, playernum);
		if (luaGaia)  luaGaia->SyncedActionFallback(action.rawline, playernum);
	}
}

bool CGame::Update()
{
	good_fpu_control_registers("CGame::Update");

	unsigned timeNow = SDL_GetTicks();

	const unsigned difTime = (timeNow - lastModGameTimeMeasure);
	const float dif = skipping ? 0.010f : (float)difTime * 0.001f;

	if (!gs->paused) {
		gu->modGameTime += dif * gs->speedFactor;
	}
	gu->gameTime += dif;
	if (playing && !gameOver) {
		totalGameTime += dif;
	}
	lastModGameTimeMeasure = timeNow;

	time(&fpstimer);

	if (difftime(fpstimer, starttime) != 0) { // do once every second
		fps = thisFps;
		thisFps = 0;

		starttime = fpstimer;
		oldframenum = gs->frameNum;

		if (!gameServer) {
			consumeSpeed = ((float)(GAME_SPEED * gs->speedFactor + leastQue - 2));
			leastQue = 10000;
			timeLeft = 0.0f;
		}

#ifdef TRACE_SYNC
		tracefile.DeleteInterval();
		tracefile.NewInterval();
#endif
	}

	if (!skipping)
	{
		UpdateUI(false);
	}

	net->Update();

	if (creatingVideo && playing && gameServer){
		gameServer->CreateNewFrame(false, true);
	}

	if(gs->frameNum == 0 || gs->paused)
		eventHandler.UpdateObjects(); // we must add new rendering objects even if the game has not started yet

	ClientReadNet();

	if(net->NeedsReconnect() && !gameOver) {
		extern ClientSetup* startsetup;
		net->AttemptReconnect(startsetup->myPlayerName, startsetup->myPasswd, SpringVersion::GetFull());
	}

	if (net->CheckTimeout(0, gs->frameNum == 0) && !gameOver) {
		logOutput.Print("Lost connection to gameserver");
		GameEnd();
	}

	// send out new console lines
	if (infoConsole) {
		vector<CInfoConsole::RawLine> lines;
		infoConsole->GetNewRawLines(lines);
		for (unsigned int i = 0; i < lines.size(); i++) {
			const CInfoConsole::RawLine& rawLine = lines[i];
			eventHandler.AddConsoleLine(rawLine.text, *rawLine.subsystem);
		}
	}

	if (!(gs->frameNum & 31)) {
		oscStatsSender->Update(gs->frameNum);
	}

	return true;
}


bool CGame::DrawWorld()
{
	SCOPED_TIMER("Draw world");

	CBaseGroundDrawer* gd = readmap->GetGroundDrawer();

	if (gu->drawSky) {
		sky->Draw();
	}

	if (gu->drawGround) {
		gd->Draw();
		if (smoothGround->drawEnabled)
			smoothGround->DrawWireframe(1);
		treeDrawer->DrawGrass();
	}

	if (gu->drawWater && !mapInfo->map.voidWater) {
		SCOPED_TIMER("Water");
		water->OcclusionQuery();
		if (water->drawSolid) {
			water->UpdateWater(this);
			water->Draw();
		}
	}

	selectedUnits.Draw();
	eventHandler.DrawWorldPreUnit();

	unitDrawer->Draw(false);
	modelDrawer->Draw();
	featureDrawer->Draw();

	if (gu->drawGround) {
		gd->DrawTrees();
	}

	pathDrawer->Draw();

	//! transparent stuff
	glEnable(GL_BLEND);
	glDepthFunc(GL_LEQUAL);

	bool noAdvShading = shadowHandler->drawShadows;

	const double plane_below[4] = {0.0f, -1.0f, 0.0f, 0.0f};
	glClipPlane(GL_CLIP_PLANE3, plane_below);
	glEnable(GL_CLIP_PLANE3);

		//! draw cloaked part below surface
		unitDrawer->DrawCloakedUnits(noAdvShading);
		featureDrawer->DrawFadeFeatures(noAdvShading);

	glDisable(GL_CLIP_PLANE3);

	//! draw water
	if (gu->drawWater && !mapInfo->map.voidWater) {
		SCOPED_TIMER("Water");
		if (!water->drawSolid) {
			water->UpdateWater(this);
			water->Draw();
		}
	}

	const double plane_above[4] = {0.0f, 1.0f, 0.0f, 0.0f};
	glClipPlane(GL_CLIP_PLANE3, plane_above);
	glEnable(GL_CLIP_PLANE3);

		//! draw cloaked part above surface
		unitDrawer->DrawCloakedUnits(noAdvShading);
		featureDrawer->DrawFadeFeatures(noAdvShading);

	glDisable(GL_CLIP_PLANE3);

	projectileDrawer->Draw(false);

	if (gu->drawSky) {
		sky->DrawSun();
	}

	eventHandler.DrawWorld();

	LuaUnsyncedCtrl::DrawUnitCommandQueues();
	if (cmdColors.AlwaysDrawQueue() || guihandler->GetQueueKeystate()) {
		selectedUnits.DrawCommands();
	}

	lineDrawer.DrawAll();
	cursorIcons.Draw();
	cursorIcons.Clear();

	mouse->Draw();

	guihandler->DrawMapStuff(0);

	if (gu->drawMapMarks) {
		inMapDrawer->Draw();
	}


	//! underwater overlay
	if (camera->pos.y < 0.0f) {
		glEnableClientState(GL_VERTEX_ARRAY);
		const float3& cpos = camera->pos;
		const float vr = gu->viewRange * 0.5f;
		glDepthMask(GL_FALSE);
		glDisable(GL_TEXTURE_2D);
		glColor4f(0.0f, 0.5f, 0.3f, 0.50f);
		{
			float3 verts[] = {
				float3(cpos.x - vr, 0.0f, cpos.z - vr),
				float3(cpos.x - vr, 0.0f, cpos.z + vr),
				float3(cpos.x + vr, 0.0f, cpos.z + vr),
				float3(cpos.x + vr, 0.0f, cpos.z - vr)
			};
			glVertexPointer(3, GL_FLOAT, 0, verts);
			glDrawArrays(GL_QUADS, 0, 4);
		}

		{
			float3 verts[] = {
				float3(cpos.x - vr, 0.0f, cpos.z - vr),
				float3(cpos.x - vr,  -vr, cpos.z - vr),
				float3(cpos.x - vr, 0.0f, cpos.z + vr),
				float3(cpos.x - vr,  -vr, cpos.z + vr),
				float3(cpos.x + vr, 0.0f, cpos.z + vr),
				float3(cpos.x + vr,  -vr, cpos.z + vr),
				float3(cpos.x + vr, 0.0f, cpos.z - vr),
				float3(cpos.x + vr,  -vr, cpos.z - vr),
				float3(cpos.x - vr, 0.0f, cpos.z - vr),
				float3(cpos.x - vr,  -vr, cpos.z - vr),
			};
			glVertexPointer(3, GL_FLOAT, 0, verts);
			glDrawArrays(GL_QUAD_STRIP, 0, 10);
		}

		glDepthMask(GL_TRUE);
		glDisableClientState(GL_VERTEX_ARRAY);
	}

	glLoadIdentity();
	glDisable(GL_DEPTH_TEST);

	//reset fov
	glMatrixMode(GL_PROJECTION);
	glLoadIdentity();
	gluOrtho2D(0,1,0,1);
	glMatrixMode(GL_MODELVIEW);

	if (shadowHandler->drawShadows && shadowHandler->showShadowMap) {
		shadowHandler->DrawShadowTex();
	}

	glEnable(GL_BLEND);
	glDisable(GL_DEPTH_TEST );
	glBlendFunc(GL_SRC_ALPHA, GL_ONE_MINUS_SRC_ALPHA);
	glLoadIdentity();

	// underwater overlay, part 2
	if (camera->pos.y < 0.0f) {
		glEnableClientState(GL_VERTEX_ARRAY);
		glDisable(GL_TEXTURE_2D);
		glColor4f(0.0f, 0.2f, 0.8f, 0.333f);
		float3 verts[] = {
			float3 (0.f, 0.f, -1.f),
			float3 (1.f, 0.f, -1.f),
			float3 (1.f, 1.f, -1.f),
			float3 (0.f, 1.f, -1.f),
		};
		glVertexPointer(3, GL_FLOAT, 0, verts);
		glDrawArrays(GL_QUADS, 0, 4);
		glDisableClientState(GL_VERTEX_ARRAY);
	}

	return true;
}



#if defined(USE_GML) && GML_ENABLE_DRAW
bool CGame::Draw() {
	gmlProcessor->Work(&CGame::DrawMTcb,NULL,NULL,this,gmlThreadCount,TRUE,NULL,1,2,2,FALSE);
	return true;
}
#else
bool CGame::DrawMT() {
	return true;
}
#endif


#if defined(USE_GML) && GML_ENABLE_DRAW
bool CGame::DrawMT() {
#else
bool CGame::Draw() {
#endif

	//! timings and frame interpolation
	const unsigned currentTime = SDL_GetTicks();

	if(skipping) {
		if(skipLastDraw + 500 > currentTime) // render at 2 FPS
			return true;
		skipLastDraw = currentTime;
#if defined(USE_GML) && GML_ENABLE_SIM
		extern volatile int gmlMultiThreadSim;
		if(!gmlMultiThreadSim)
#endif
		{
			DrawSkip();
			return true;
		}
	}

	thisFps++;

	updateDeltaSeconds = 0.001f * float(currentTime - lastUpdateRaw);
	lastUpdateRaw = SDL_GetTicks();
	if(!gs->paused && !HasLag() && gs->frameNum>1 && !creatingVideo){
		gu->lastFrameStart = SDL_GetTicks();
		gu->weightedSpeedFactor = 0.001f * GAME_SPEED * gs->speedFactor;
		gu->timeOffset = (float)(gu->lastFrameStart - lastUpdate) * gu->weightedSpeedFactor;
	} else  {
		gu->timeOffset=0;
		lastUpdate = SDL_GetTicks();
	}

	if(lastSimFrame!=gs->frameNum) {
		CInputReceiver::CollectGarbage();
		if(!skipping) {
			sound->UpdateListener(camera->pos, camera->forward, camera->up, gu->lastFrameTime); //TODO call only when camera changed
			projectileDrawer->UpdateTextures();
			water->Update();
			sky->Update();
		}
		lastSimFrame=gs->frameNum;
	}

	const bool doDrawWorld = hideInterface || !minimap->GetMaximized() || minimap->GetMinimized();

	//set camera
	camHandler->UpdateCam();
	camera->Update(false);

	CBaseGroundDrawer* gd = 0;
	if (doDrawWorld) {
		SCOPED_TIMER("Ground Update");
		gd = readmap->GetGroundDrawer();
		gd->Update(); // let it update before shadows have to be drawn
	}

	if(!skipping)
		UpdateUI(true);

	SetDrawMode(gameNormalDraw);

 	if (luaUI)    { luaUI->CheckStack(); }
	if (luaGaia)  { luaGaia->CheckStack(); }
	if (luaRules) { luaRules->CheckStack(); }

	// XXX ugly hack to minimize luaUI errors
	if (luaUI && luaUI->GetCallInErrors() >= 5) {
		for (int annoy = 0; annoy < 8; annoy++) {
			LogObject() << "5 errors deep in LuaUI, disabling...\n";
		}

		GML_RECMUTEX_LOCK(sim); // Draw

		guihandler->RunLayoutCommand("disable");
		LogObject() << "Type '/luaui reload' in the chat to re-enable LuaUI.\n";
		LogObject() << "===>>>  Please report this error to the forum or mantis with your infolog.txt\n";
	}

	CNamedTextures::Update();
	texturehandlerS3O->Update();
	modelParser->Update();
	treeDrawer->Update();
	readmap->UpdateDraw();
	unitDrawer->Update();
	featureDrawer->Update();
	mouse->UpdateCursors();
	mouse->EmptyMsgQueUpdate();
	guihandler->Update();
	lineDrawer.UpdateLineStipple();

	LuaUnsyncedCtrl::ClearUnitCommandQueues();
	eventHandler.Update();
	eventHandler.DrawGenesis();

	if (!gu->active) {
		SDL_Delay(10); // milliseconds
		return true;
	}

	CTeamHighlight::Enable(currentTime);

	if (unitTracker.Enabled()) {
		unitTracker.SetCam();
	}

	if (doDrawWorld) {
		{
			SCOPED_TIMER("ExtraTexture");
			gd->UpdateExtraTexture();
		}

		{
			SCOPED_TIMER("Shadows/Reflections");
			if (shadowHandler->drawShadows &&
				(gd->drawMode != CBaseGroundDrawer::drawLos)) {
				// NOTE: shadows don't work in LOS mode, gain a few fps (until it's fixed)
				SetDrawMode(gameShadowDraw);
				shadowHandler->CreateShadows();
				SetDrawMode(gameNormalDraw);
			}

			cubeMapHandler->UpdateReflectionTexture();

			if (FBO::IsSupported())
				FBO::Unbind();

			glViewport(gu->viewPosX, 0, gu->viewSizeX, gu->viewSizeY);
		}
	}

	glDepthMask(GL_TRUE);
	glEnable(GL_DEPTH_TEST);
	glDisable(GL_BLEND);
	glBlendFunc(GL_SRC_ALPHA, GL_ONE_MINUS_SRC_ALPHA);
	glClearColor(mapInfo->atmosphere.fogColor[0], mapInfo->atmosphere.fogColor[1], mapInfo->atmosphere.fogColor[2], 0);
	glClear(GL_COLOR_BUFFER_BIT | GL_DEPTH_BUFFER_BIT | GL_STENCIL_BUFFER_BIT);	// Clear Screen And Depth&Stencil Buffer
	camera->Update(false);

	if (doDrawWorld) {
		DrawWorld();
	}
	else {
		glLoadIdentity();
		glDisable(GL_DEPTH_TEST);

		//reset fov
		glMatrixMode(GL_PROJECTION);
		glLoadIdentity();
		gluOrtho2D(0,1,0,1);
		glMatrixMode(GL_MODELVIEW);

		glEnable(GL_BLEND);
		glDisable(GL_DEPTH_TEST);
		glBlendFunc(GL_SRC_ALPHA, GL_ONE_MINUS_SRC_ALPHA);
		glLoadIdentity();
	}

	glDisable(GL_FOG);

	if (doDrawWorld) {
		eventHandler.DrawScreenEffects();
	}

	hudDrawer->Draw(gu->directControl);
	debugDrawerAI->Draw();

	glEnable(GL_TEXTURE_2D);

	{
		SCOPED_TIMER("Draw interface");
		if (hideInterface) {
			//luaInputReceiver->Draw();
		}
		else {
			std::deque<CInputReceiver*>& inputReceivers = GetInputReceivers();
			std::deque<CInputReceiver*>::reverse_iterator ri;
			for (ri = inputReceivers.rbegin(); ri != inputReceivers.rend(); ++ri) {
				CInputReceiver* rcvr = *ri;
				if (rcvr) {
					rcvr->Draw();
				}
			}
		}
	}

	glEnable(GL_TEXTURE_2D);

	if (gu->drawdebug) {
		//print some infos (fps,gameframe,particles)
		glColor4f(1,1,0.5f,0.8f);
		font->glFormat(0.03f, 0.02f, 1.0f, FONT_SCALE | FONT_NORM, "FPS: %d Frame: %d Particles: %d (%d)",
		    fps, gs->frameNum, ph->syncedProjectiles.size() + ph->unsyncedProjectiles.size(), ph->currentParticles);

		if (playing) {
			font->glFormat(0.03f, 0.07f, 0.7f, FONT_SCALE | FONT_NORM, "xpos: %5.0f ypos: %5.0f zpos: %5.0f speed %2.2f",
			    camera->pos.x, camera->pos.y, camera->pos.z, gs->speedFactor);
		}
	}

	if (userWriting) {
		DrawInputText();
	}

	if (!hotBinding.empty()) {
		glColor4f(1.0f, 0.3f, 0.3f, 1.0f);
		font->glPrint(0.5f, 0.6f, 3.0f, FONT_SCALE | FONT_CENTER | FONT_NORM, "Hit keyset for:");
		glColor4f(0.3f, 1.0f, 0.3f, 1.0f);
		font->glFormat(0.5f, 0.5f, 3.0f, FONT_SCALE | FONT_CENTER | FONT_NORM, "%s", hotBinding.c_str());
		glColor4f(0.3f, 0.3f, 1.0f, 1.0f);
		font->glPrint(0.5f, 0.4f, 3.0f, FONT_SCALE | FONT_CENTER | FONT_NORM, "(or Escape)");
	}

	if (!hideInterface) {
		smallFont->Begin();

		int font_options = FONT_RIGHT | FONT_SCALE | FONT_NORM;
		if (guihandler->GetOutlineFonts())
			font_options |= FONT_OUTLINE;

		if (showClock) {
			char buf[32];
			const int seconds = (gs->frameNum / 30);
			if (seconds < 3600) {
				SNPRINTF(buf, sizeof(buf), "%02i:%02i", seconds / 60, seconds % 60);
			} else {
				SNPRINTF(buf, sizeof(buf), "%02i:%02i:%02i", seconds / 3600, (seconds / 60) % 60, seconds % 60);
			}

			smallFont->glPrint(0.99f, 0.94f, 1.0f, font_options, buf);
		}

		if (showFPS) {
			char buf[32];
			SNPRINTF(buf, sizeof(buf), "%i", fps);

			const float4 yellow(1.0f, 1.0f, 0.25f, 1.0f);
			smallFont->SetColors(&yellow,NULL);
			smallFont->glPrint(0.99f, 0.92f, 1.0f, font_options, buf);
		}

		if (showSpeed) {
			char buf[32];
			SNPRINTF(buf, sizeof(buf), "%2.2f", gs->speedFactor);

			const float4 speedcol(1.0f, gs->speedFactor < gs->userSpeedFactor * 0.99f ? 0.25f : 1.0f, 0.25f, 1.0f);
			smallFont->SetColors(&speedcol, NULL);
			smallFont->glPrint(0.99f, 0.90f, 1.0f, font_options, buf);
		}

		if (playerRoster.GetSortType() != PlayerRoster::Disabled) {
			static std::string chart; chart = "";
			static std::string prefix;
			char buf[128];

			int count;
			const std::vector<int>& indices = playerRoster.GetIndices(&count, true);

			SNPRINTF(buf, sizeof(buf), "\xff%c%c%c \tNu\tm   \tUser name   \tCPU  \tPing", 255, 255, 63);
			chart += buf;

			for (int a = 0; a < count; ++a) {
				const CPlayer* p = playerHandler->Player(indices[a]);
				unsigned char color[3] = {255, 255, 255};
				unsigned char allycolor[3] = {255, 255, 255};
				if(p->ping != PATHING_FLAG || gs->frameNum != 0) {
					if (p->spectator)
						prefix = "S";
					else {
						const unsigned char* bColor = teamHandler->Team(p->team)->color;
						color[0] = std::max((unsigned char)1, bColor[0]);
						color[1] = std::max((unsigned char)1, bColor[1]);
						color[2] = std::max((unsigned char)1, bColor[2]);
						if (gu->myAllyTeam == teamHandler->AllyTeam(p->team)) {
							allycolor[0] = allycolor[2] = 1;
							prefix = "A";	// same AllyTeam
						}
						else if (teamHandler->AlliedTeams(gu->myTeam, p->team)) {
							allycolor[0] = allycolor[1] = 1;
							prefix = "E+";	// different AllyTeams, but are allied
						}
						else {
							allycolor[1] = allycolor[2] = 1;
							prefix = "E";	//no alliance at all
						}
					}
					float4 cpucolor(!p->spectator && p->cpuUsage > 0.75f && gs->speedFactor < gs->userSpeedFactor * 0.99f &&
						(currentTime & 128) ? 0.5f : std::max(0.01f, std::min(1.0f, p->cpuUsage * 2.0f / 0.75f)),
							std::min(1.0f, std::max(0.01f, (1.0f - p->cpuUsage / 0.75f) * 2.0f)), 0.01f, 1.0f);
					int ping = (int)(((p->ping) * 1000) / (GAME_SPEED * gs->speedFactor));
<<<<<<< HEAD
					float4 pingcolor(std::max(0.01f, std::min(1.0f, (ping - 250) / 375.0f)),
=======
					float4 pingcolor(!p->spectator && gc->reconnectTimeout > 0 && ping > 1000 * gc->reconnectTimeout &&
							(currentTime & 128) ? 0.5f : std::max(0.01f, std::min(1.0f, (ping - 250) / 375.0f)), 
>>>>>>> 4813344b
							std::min(1.0f, std::max(0.01f, (1000 - ping) / 375.0f)), 0.01f, 1.0f);
					SNPRINTF(buf, sizeof(buf), "\xff%c%c%c%c \t%i \t%s   \t\xff%c%c%c%s   \t\xff%c%c%c%.0f%%  \t\xff%c%c%c%dms",
							allycolor[0], allycolor[1], allycolor[2], (gu->spectating && !p->spectator && (gu->myTeam == p->team)) ? '-' : ' ',
							p->team, prefix.c_str(), color[0], color[1], color[2], p->name.c_str(),
							(unsigned char)(cpucolor[0] * 255.0f), (unsigned char)(cpucolor[1] * 255.0f), (unsigned char)(cpucolor[2] * 255.0f),
							p->cpuUsage * 100.0f,
							(unsigned char)(pingcolor[0] * 255.0f), (unsigned char)(pingcolor[1] * 255.0f), (unsigned char)(pingcolor[2] * 255.0f),
							ping);
				}
				else {
					prefix = "";
					SNPRINTF(buf, sizeof(buf), "\xff%c%c%c%c \t%i \t%s   \t\xff%c%c%c%s   \t%s-%d  \t%d",
							allycolor[0], allycolor[1], allycolor[2], (gu->spectating && !p->spectator && (gu->myTeam == p->team)) ? '-' : ' ',
							p->team, prefix.c_str(), color[0], color[1], color[2], p->name.c_str(), (((int)p->cpuUsage) & 0x1)?"PC":"BO",
							((int)p->cpuUsage) & 0xFE, (((int)p->cpuUsage)>>8)*1000);
				}
				chart += "\n";
				chart += buf;
			}

			font_options |= FONT_BOTTOM;
			smallFont->SetColors();
			smallFont->glPrintTable(1.0f - 5 * gu->pixelX, 0.00f + 5 * gu->pixelY, 1.0f, font_options, chart);
		}

		smallFont->End();
	}

#if defined(USE_GML) && GML_ENABLE_SIM
	if(skipping)
		DrawSkip(false);
#endif

	mouse->DrawCursor();

	glEnable(GL_DEPTH_TEST);
	glLoadIdentity();

	unsigned start = SDL_GetTicks();
	gu->lastFrameTime = (float)(start - lastMoveUpdate)/1000.f;
	lastMoveUpdate = start;

#ifndef NO_AVI
	if (creatingVideo) {
		gu->lastFrameTime = 1.0f/GAME_SPEED;
		if(!aviGenerator->readOpenglPixelDataThreaded()){
			creatingVideo = false;
			delete aviGenerator;
			aviGenerator = NULL;
		}
//		logOutput.Print("Saved avi frame size %i %i",ih->biWidth,ih->biHeight);
	}
#endif

	SetDrawMode(gameNotDrawing);

	CTeamHighlight::Disable();

	return true;
}


void CGame::ParseInputTextGeometry(const string& geo)
{
	if (geo == "default") { // safety
		ParseInputTextGeometry("0.26 0.73 0.02 0.028");
		return;
	}
	float px, py, sx, sy;
	if (sscanf(geo.c_str(), "%f %f %f %f", &px, &py, &sx, &sy) == 4) {
		inputTextPosX  = px;
		inputTextPosY  = py;
		inputTextSizeX = sx;
		inputTextSizeY = sy;
		configHandler->SetString("InputTextGeo", geo);
	}
}


void CGame::DrawInputText()
{
	const float fontSale = 1.0f;                       // TODO: make configurable again
	const float fontSize = fontSale * font->GetSize();

	const string tempstring = userPrompt + userInput;

	// draw the caret
	const int caretPos = userPrompt.length() + writingPos;
	const string caretStr = tempstring.substr(0, caretPos);
	const float caretWidth = fontSize * font->GetTextWidth(caretStr) * gu->pixelX;

	char c = userInput[writingPos];
	if (c == 0) { c = ' '; }

	const float cw = fontSize * font->GetCharacterWidth(c) * gu->pixelX;
	const float csx = inputTextPosX + caretWidth;
	glDisable(GL_TEXTURE_2D);
	const float f = 0.5f * (1.0f + fastmath::sin((float)SDL_GetTicks() * 0.015f));
	glColor4f(f, f, f, 0.75f);
	glRectf(csx, inputTextPosY, csx + cw, inputTextPosY + fontSize * font->GetLineHeight() * gu->pixelY);
	glEnable(GL_TEXTURE_2D);

	// setup the color
	static float4 const defColor(1.0f, 1.0f, 1.0f, 1.0f);
	static float4 const allyColor(0.5f, 1.0f, 0.5f, 1.0f);
	static float4 const specColor(1.0f, 1.0f, 0.5f, 1.0f);
	const float4* textColor = &defColor;
	if (userInput.length() < 2) {
		textColor = &defColor;
	} else if ((userInput.find_first_of("aA") == 0) && (userInput[1] == ':')) {
		textColor = &allyColor;
	} else if ((userInput.find_first_of("sS") == 0) && (userInput[1] == ':')) {
		textColor = &specColor;
	} else {
		textColor = &defColor;
	}

	// draw the text
	font->Begin();
	font->SetColors(textColor, NULL);
	if (!guihandler->GetOutlineFonts()) {
		font->glPrint(inputTextPosX, inputTextPosY, fontSize, FONT_DESCENDER | FONT_NORM, tempstring);
	} else {
		font->glPrint(inputTextPosX, inputTextPosY, fontSize, FONT_DESCENDER | FONT_OUTLINE | FONT_NORM, tempstring);
	}
	font->End();
}


void CGame::StartPlaying()
{
	playing = true;
	GameSetupDrawer::Disable();
	lastTick = clock();
	lastframe = SDL_GetTicks();

	gu->myTeam = playerHandler->Player(gu->myPlayerNum)->team;
	gu->myAllyTeam = teamHandler->AllyTeam(gu->myTeam);
//	grouphandler->team = gu->myTeam;
	CLuaUI::UpdateTeams();

	// setup the teams
	for (int a = 0; a < teamHandler->ActiveTeams(); ++a) {
		CTeam* team = teamHandler->Team(a);

		if (team->gaia) {
			continue;
		}

		if (gameSetup->startPosType == CGameSetup::StartPos_ChooseInGame
				&& (team->startPos.x < 0 || team->startPos.z < 0
				|| (team->startPos.x <= 0 && team->startPos.z <= 0))) {
			// if the player didn't choose a start position, choose one for him
			// it should be near the center of his startbox
			const int allyTeam = teamHandler->AllyTeam(a);
			const float xmin = (gs->mapx * SQUARE_SIZE) * gameSetup->allyStartingData[allyTeam].startRectLeft;
			const float zmin = (gs->mapy * SQUARE_SIZE) * gameSetup->allyStartingData[allyTeam].startRectTop;
			const float xmax = (gs->mapx * SQUARE_SIZE) * gameSetup->allyStartingData[allyTeam].startRectRight;
			const float zmax = (gs->mapy * SQUARE_SIZE) * gameSetup->allyStartingData[allyTeam].startRectBottom;
			const float xcenter = (xmin + xmax) / 2;
			const float zcenter = (zmin + zmax) / 2;
			assert(xcenter >= 0 && xcenter < gs->mapx*SQUARE_SIZE);
			assert(zcenter >= 0 && zcenter < gs->mapy*SQUARE_SIZE);
			team->startPos.x = (a - teamHandler->ActiveTeams()) * 4 * SQUARE_SIZE + xcenter;
			team->startPos.z = (a - teamHandler->ActiveTeams()) * 4 * SQUARE_SIZE + zcenter;
		}

		// create a Skirmish AI if required
		// TODO: is this needed?
		if (!gameSetup->hostDemo) {
			const CSkirmishAIHandler::ids_t localSkirmAIs =
					skirmishAIHandler.GetSkirmishAIsInTeam(a, gu->myPlayerNum);
			for (CSkirmishAIHandler::ids_t::const_iterator ai =
					localSkirmAIs.begin(); ai != localSkirmAIs.end(); ++ai) {
				skirmishAIHandler.CreateLocalSkirmishAI(*ai);
			}
		}

		if (a == gu->myTeam) {
			minimap->AddNotification(team->startPos, float3(1.0f, 1.0f, 1.0f), 1.0f);
			game->infoConsole->SetLastMsgPos(team->startPos);
		}
	}

	eventHandler.GameStart();
	net->Send(CBaseNetProtocol::Get().SendSpeedControl(gu->myPlayerNum, speedControl));
}



void CGame::SimFrame() {
	ScopedTimer cputimer("CPU load"); // SimFrame

	good_fpu_control_registers("CGame::SimFrame");
	lastFrameTime = SDL_GetTicks();

#ifdef TRACE_SYNC
	//uh->CreateChecksum();
	tracefile << "New frame:" << gs->frameNum << " " << gs->GetRandSeed() << "\n";
#endif

#ifdef USE_MMGR
	if(!(gs->frameNum & 31))
		m_validateAllAllocUnits();
#endif

	if (luaUI)    { luaUI->GameFrame(gs->frameNum); }
	if (luaGaia)  { luaGaia->GameFrame(gs->frameNum); }
	if (luaRules) { luaRules->GameFrame(gs->frameNum); }

	gs->frameNum++;

	if (!skipping) {
		infoConsole->Update();
		waitCommandsAI.Update();
		geometricObjects->Update();
		sound->NewFrame();
		eoh->Update();
		for (size_t a = 0; a < grouphandlers.size(); a++) {
			grouphandlers[a]->Update();
		}
		profiler.Update();

		if (gu->directControl) {
			(playerHandler->Player(gu->myPlayerNum)->dccs).SendStateUpdate(camMove);
		}
	}


	// everything from here is simulation
	ScopedTimer forced("Sim time"); // don't use SCOPED_TIMER here because this is the only timer needed always

	helper->Update();
	mapDamage->Update();
	pathManager->Update();
	uh->Update();
	groundDecals->Update();
	ph->Update();
	featureHandler->Update();
	GCobEngine.Tick(33);
	GUnitScriptEngine.Tick(33);
	wind.Update();
	loshandler->Update();

	teamHandler->GameFrame(gs->frameNum);
	playerHandler->GameFrame(gs->frameNum);

	lastUpdate = SDL_GetTicks();
}


void CGame::AddTraffic(int playerID, int packetCode, int length)
{
	std::map<int, PlayerTrafficInfo>::iterator it = playerTraffic.find(playerID);
	if (it == playerTraffic.end()) {
		playerTraffic[playerID] = PlayerTrafficInfo();
		it = playerTraffic.find(playerID);
	}
	PlayerTrafficInfo& pti = it->second;
	pti.total += length;

	std::map<int, int>::iterator cit = pti.packets.find(packetCode);
	if (cit == pti.packets.end()) {
		pti.packets[packetCode] = length;
	} else {
		cit->second += length;
	}
}

void CGame::ClientReadNet()
{
	if (gu->gameTime - lastCpuUsageTime >= 1) {
		lastCpuUsageTime = gu->gameTime;
		net->Send(CBaseNetProtocol::Get().SendCPUUsage(profiler.GetPercent("CPU load")));
	}

	boost::shared_ptr<const netcode::RawPacket> packet;

	// compute new timeLeft to "smooth" out SimFrame() calls
	if(!gameServer){
		const unsigned int currentFrame = SDL_GetTicks();

		if (timeLeft > 1.0f)
			timeLeft -= 1.0f;
		timeLeft += consumeSpeed * ((float)(currentFrame - lastframe) / 1000.f);
		if (skipping)
			timeLeft = 0.01f;
		lastframe = currentFrame;

		// read ahead to calculate the number of NETMSG_NEWFRAMES
		// we still have to process (in variable "que")
		int que = 0; // Number of NETMSG_NEWFRAMEs waiting to be processed.
		unsigned ahead = 0;
		while ((packet = net->Peek(ahead))) {
			if (packet->data[0] == NETMSG_NEWFRAME || packet->data[0] == NETMSG_KEYFRAME)
				++que;
			++ahead;
		}

		if(que < leastQue)
			leastQue = que;
	}
	else
	{
		// make sure ClientReadNet returns at least every 15 game frames
		// so CGame can process keyboard input, and render etc.
		timeLeft = (float)MAX_CONSECUTIVE_SIMFRAMES * gs->userSpeedFactor;
	}

	// really process the messages
	while (timeLeft > 0.0f && (packet = net->GetData()))
	{
		const unsigned char* inbuf = packet->data;
		const unsigned dataLength = packet->length;
		const unsigned char packetCode = inbuf[0];

		switch (packetCode) {
			case NETMSG_QUIT: {
				const std::string message = (char*)(&inbuf[3]);
				logOutput.Print(message);
				if (!gameOver)
				{
					GameEnd();
				}
				AddTraffic(-1, packetCode, dataLength);
				break;
			}

			case NETMSG_PLAYERLEFT: {
				int player = inbuf[1];
				if (player >= playerHandler->ActivePlayers() || player < 0) {
					logOutput.Print("Got invalid player num (%i) in NETMSG_PLAYERLEFT", player);
				} else {
					playerHandler->PlayerLeft(player, inbuf[2]);
					eventHandler.PlayerRemoved(player, (int) inbuf[2]);
				}
				AddTraffic(player, packetCode, dataLength);
				break;
			}

			case NETMSG_MEMDUMP: {
				MakeMemDump();
#ifdef TRACE_SYNC
				tracefile.Commit();
#endif
				AddTraffic(-1, packetCode, dataLength);
				break;
			}

			case NETMSG_STARTPLAYING: {
				unsigned timeToStart = *(unsigned*)(inbuf+1);
				if (timeToStart > 0) {
					GameSetupDrawer::StartCountdown(timeToStart);
				} else {
					StartPlaying();
				}
				AddTraffic(-1, packetCode, dataLength);
				break;
			}

			case NETMSG_GAMEOVER: {
				GameEnd();
				AddTraffic(-1, packetCode, dataLength);
				break;
			}

			case NETMSG_SENDPLAYERSTAT: {
				//logOutput.Print("Game over");
			// Warning: using CPlayer::Statistics here may cause endianness problems
			// once net->SendData is endian aware!
				net->Send(CBaseNetProtocol::Get().SendPlayerStat(gu->myPlayerNum, playerHandler->Player(gu->myPlayerNum)->currentStats));
				AddTraffic(-1, packetCode, dataLength);
				break;
			}

			case NETMSG_PLAYERSTAT: {
				int player=inbuf[1];
				if(player >= playerHandler->ActivePlayers() || player<0){
					logOutput.Print("Got invalid player num %i in playerstat msg",player);
					break;
				}
				playerHandler->Player(player)->currentStats = *(CPlayer::Statistics*)&inbuf[2];
				if (gameOver) {
					CDemoRecorder* record = net->GetDemoRecorder();
					if (record != NULL) {
						record->SetPlayerStats(player, playerHandler->Player(player)->currentStats);
					}
				}
				AddTraffic(player, packetCode, dataLength);
				break;
			}

			case NETMSG_PAUSE: {
				int player=inbuf[1];
				if(player>=playerHandler->ActivePlayers() || player<0){
					logOutput.Print("Got invalid player num %i in pause msg",player);
				}
				else if (!skipping) {
					gs->paused=!!inbuf[2];
					if(gs->paused){
						logOutput.Print("%s paused the game",playerHandler->Player(player)->name.c_str());
					} else {
						logOutput.Print("%s unpaused the game",playerHandler->Player(player)->name.c_str());
					}
					lastframe = SDL_GetTicks();
				}
				AddTraffic(player, packetCode, dataLength);
				break;
			}

			case NETMSG_INTERNAL_SPEED: {
				gs->speedFactor = *((float*) &inbuf[1]);
				sound->PitchAdjust(sqrt(gs->speedFactor));
				//	logOutput.Print("Internal speed set to %.2f",gs->speedFactor);
				AddTraffic(-1, packetCode, dataLength);
				break;
			}

			case NETMSG_USER_SPEED: {
				gs->userSpeedFactor = *((float*) &inbuf[2]);

				unsigned char pNum = *(unsigned char*) &inbuf[1];
				const char* pName = (pNum == SERVER_PLAYER)? "server": playerHandler->Player(pNum)->name.c_str();

				logOutput.Print("Speed set to %.1f [%s]", gs->userSpeedFactor, pName);
				AddTraffic(pNum, packetCode, dataLength);
				break;
			}

			case NETMSG_CPU_USAGE: {
				logOutput.Print("Game clients shouldn't get cpu usage msgs?");
				AddTraffic(-1, packetCode, dataLength);
				break;
			}

			case NETMSG_PLAYERINFO: {
				int player = inbuf[1];
				if (player >= playerHandler->ActivePlayers() || player < 0) {
					logOutput.Print("Got invalid player num %i in playerinfo msg", player);
				} else {
					playerHandler->Player(player)->cpuUsage = *(float*) &inbuf[2];
					playerHandler->Player(player)->ping = *(boost::uint16_t*) &inbuf[6];
				}
				AddTraffic(player, packetCode, dataLength);
				break;
			}

			case NETMSG_PLAYERNAME: {
				int player = inbuf[2];
				playerHandler->Player(player)->name=(char*)(&inbuf[3]);
				playerHandler->Player(player)->readyToStart=(gameSetup->startPosType != CGameSetup::StartPos_ChooseInGame);
				playerHandler->Player(player)->active=true;
				wordCompletion->AddWord(playerHandler->Player(player)->name, false, false, false); // required?
				AddTraffic(player, packetCode, dataLength);
				break;
			}

			case NETMSG_CHAT: {
				ChatMessage msg(packet);
				HandleChatMsg(msg);
				AddTraffic(msg.fromPlayer, packetCode, dataLength);
				break;
			}

			case NETMSG_SYSTEMMSG:{
				string s=(char*)(&inbuf[4]);
				logOutput.Print(s);
				AddTraffic(-1, packetCode, dataLength);
				break;
			}

			case NETMSG_STARTPOS:{
				unsigned player = inbuf[1];
				int team = inbuf[2];
				if ((team >= teamHandler->ActiveTeams()) || (team < 0)) {
					logOutput.Print("Got invalid team num %i in startpos msg",team);
				} else {
					float3 pos(*(float*)&inbuf[4],
					           *(float*)&inbuf[8],
					           *(float*)&inbuf[12]);
					if (!luaRules || luaRules->AllowStartPosition(player, pos)) {
						teamHandler->Team(team)->StartposMessage(pos);
						if (inbuf[3] != 2 && player != SERVER_PLAYER)
						{
							playerHandler->Player(player)->readyToStart = !!inbuf[3];
						}
						if (pos.y != -500) // no marker marker when no pos set yet
						{
							char label[128];
							SNPRINTF(label, sizeof(label), "Start %i", team);
							inMapDrawer->LocalPoint(pos, label, player);
							// FIXME - erase old pos ?
						}
					}
				}
				AddTraffic(player, packetCode, dataLength);
				break;
			}

			case NETMSG_RANDSEED: {
				gs->SetRandSeed(*((unsigned int*)&inbuf[1]), true);
				AddTraffic(-1, packetCode, dataLength);
				break;
			}

			case NETMSG_GAMEID: {
				const unsigned char* p = &inbuf[1];
				CDemoRecorder* record = net->GetDemoRecorder();
				if (record != NULL) {
					record->SetGameID(p);
				}
				memcpy(gameID, p, sizeof(gameID));
				logOutput.Print(
				  "GameID: %02x%02x%02x%02x%02x%02x%02x%02x%02x%02x%02x%02x%02x%02x%02x%02x",
				  p[ 0], p[ 1], p[ 2], p[ 3], p[ 4], p[ 5], p[ 6], p[ 7],
				  p[ 8], p[ 9], p[10], p[11], p[12], p[13], p[14], p[15]);
				AddTraffic(-1, packetCode, dataLength);
				break;
			}

			case NETMSG_PATH_CHECKSUM: {
				const unsigned char playerNum = inbuf[1];
				const boost::uint32_t playerCheckSum = *(boost::uint32_t*) &inbuf[2];
				const boost::uint32_t localCheckSum = pathManager->GetPathCheckSum();
				const CPlayer* player = playerHandler->Player(playerNum);

				if (playerCheckSum == 0) {
					logOutput.Print(
						"[DESYNC WARNING] path-checksum for player %d (%s) is 0; non-writable cache?",
						playerNum, player->name.c_str()
					);
				} else {
					if (playerCheckSum != localCheckSum) {
						logOutput.Print(
							"[DESYNC WARNING] path-checksum %08x for player %d (%s) does not match local checksum %08x",
							playerCheckSum, playerNum, player->name.c_str(), localCheckSum
						);
					}
				}
			} break;

			case NETMSG_KEYFRAME: {
				int serverframenum = *(int*)(inbuf+1);
				net->Send(CBaseNetProtocol::Get().SendKeyFrame(serverframenum));
				if (gs->frameNum == (serverframenum - 1)) {
				} else {
					// error
					LogObject() << "Error: Keyframe difference: " << gs->frameNum - (serverframenum - 1);
				}
				/* Fall through */
			}
			case NETMSG_NEWFRAME: {
				timeLeft -= 1.0f;
				SimFrame();
				// both NETMSG_SYNCRESPONSE and NETMSG_NEWFRAME are used for ping calculation by server
#ifdef SYNCCHECK
				net->Send(CBaseNetProtocol::Get().SendSyncResponse(gs->frameNum, CSyncChecker::GetChecksum()));
				if ((gs->frameNum & 4095) == 0) {// reset checksum every ~2.5 minute gametime
					CSyncChecker::NewFrame();
				}
#endif
				AddTraffic(-1, packetCode, dataLength);

				if (creatingVideo) {
					return;
				}
				break;
			}

			case NETMSG_COMMAND: {
				int player = inbuf[3];
				if ((player >= playerHandler->ActivePlayers()) || (player < 0)) {
					logOutput.Print("Got invalid player num %i in command msg",player);
				} else {
					Command c;
					c.id=*((int*)&inbuf[4]);
					c.options=inbuf[8];
					for(int a = 0; a < ((*((short int*)&inbuf[1])-9)/4); ++a) {
						c.params.push_back(*((float*)&inbuf[9+a*4]));
					}
					selectedUnits.NetOrder(c,player);
				}
				AddTraffic(player, packetCode, dataLength);
				break;
			}

			case NETMSG_SELECT: {
				int player=inbuf[3];
				if ((player >= playerHandler->ActivePlayers()) || (player < 0)) {
					logOutput.Print("Got invalid player num %i in netselect msg",player);
				} else {
					vector<int> selected;
					for (int a = 0; a < ((*((short int*)&inbuf[1])-4)/2); ++a) {
						int unitid=*((short int*)&inbuf[4+a*2]);
						if(unitid < 0 || static_cast<size_t>(unitid) >= uh->MaxUnits()){
							logOutput.Print("Got invalid unitid %i in netselect msg",unitid);
							break;
						}
						if ((uh->units[unitid] &&
						    (uh->units[unitid]->team == playerHandler->Player(player)->team)) ||
						    gs->godMode) {
							selected.push_back(unitid);
						}
					}
					selectedUnits.NetSelect(selected, player);
				}
				AddTraffic(player, packetCode, dataLength);
				break;
			}

			case NETMSG_AICOMMAND:
			case NETMSG_AICOMMAND_TRACKED: {
				const int player = inbuf[3];
				if (player >= playerHandler->ActivePlayers() || player < 0) {
					logOutput.Print("Got invalid player number (%i) in NETMSG_AICOMMAND", player);
					break;
				}

				int unitid = *((short int*) &inbuf[4]);
				if (unitid < 0 || static_cast<size_t>(unitid) >= uh->MaxUnits()) {
					logOutput.Print("Got invalid unitID (%i) in NETMSG_AICOMMAND", unitid);
					break;
				}

				Command c;
				c.id = *((int*) &inbuf[6]);
				c.options = inbuf[10];
				int curIndex = 11;
				if (packetCode == NETMSG_AICOMMAND_TRACKED) {
					c.aiCommandId = *((int*) &inbuf[curIndex]);
					curIndex += 4;
				}

				// insert the command parameters
				for (int a = 0; a < ((*((short int*) &inbuf[1]) - curIndex) / 4); ++a) {
					c.params.push_back(*((float*) &inbuf[curIndex + a * 4]));
				}

				selectedUnits.AiOrder(unitid, c, player);
				AddTraffic(player, packetCode, dataLength);
				break;
			}

			case NETMSG_AICOMMANDS: {
				const int player = inbuf[3];
				if (player >= playerHandler->ActivePlayers() || player < 0) {
					logOutput.Print("Got invalid player number (%i) in NETMSG_AICOMMANDS", player);
					break;
				}

				int u, c;
				const unsigned char* ptr = &inbuf[4];

				// FIXME -- hackish
				#define UNPACK(type)  *((type*)ptr); ptr = ptr + sizeof(type);

				// parse the unit list
				vector<int> unitIDs;
				const int unitCount = UNPACK(short);
				for (u = 0; u < unitCount; u++) {
					const int unitID = UNPACK(short);
					unitIDs.push_back(unitID);
				}
				// parse the command list
				vector<Command> commands;
				const int commandCount = UNPACK(short);
				for (c = 0; c < commandCount; c++) {
					Command cmd;
					cmd.id               = UNPACK(int);
					cmd.options          = UNPACK(unsigned char);
					const int paramCount = UNPACK(short);
					for (int p = 0; p < paramCount; p++) {
						const float param = UNPACK(float);
						cmd.params.push_back(param);
					}
					commands.push_back(cmd);
				}
				// apply the commands
				for (c = 0; c < commandCount; c++) {
					for (u = 0; u < unitCount; u++) {
						selectedUnits.AiOrder(unitIDs[u], commands[c], player);
					}
				}
				AddTraffic(player, packetCode, dataLength);
				break;
			}

			case NETMSG_AISHARE: {
				const int player = inbuf[3];
				if (player >= playerHandler->ActivePlayers() || player < 0) {
					logOutput.Print("Got invalid player number (%i) in NETMSG_AISHARE", player);
					break;
				}

				// total message length
				const short numBytes = *(short*) &inbuf[1];
				const int fixedLen = (1 + sizeof(short) + 3 + (2 * sizeof(float)));
				const int variableLen = numBytes - fixedLen;
				const int numUnitIDs = variableLen / sizeof(short); // each unitID is two bytes
				const int srcTeam = inbuf[4];
				const int dstTeam = inbuf[5];
				const float metalShare = *(float*) &inbuf[6];
				const float energyShare = *(float*) &inbuf[10];

				if (metalShare > 0.0f) {
					if (!luaRules || luaRules->AllowResourceTransfer(srcTeam, dstTeam, "m", metalShare)) {
						teamHandler->Team(srcTeam)->metal -= metalShare;
						teamHandler->Team(dstTeam)->metal += metalShare;
					}
				}
				if (energyShare > 0.0f) {
					if (!luaRules || luaRules->AllowResourceTransfer(srcTeam, dstTeam, "e", energyShare)) {
						teamHandler->Team(srcTeam)->energy -= energyShare;
						teamHandler->Team(dstTeam)->energy += energyShare;
					}
				}

				for (int i = 0, j = fixedLen;  i < numUnitIDs;  i++, j += sizeof(short)) {
					short int unitID = *(short int*) &inbuf[j];
					CUnit* u = uh->units[unitID];

					// ChangeTeam() handles the AllowUnitTransfer() LuaRule
					if (u && u->team == srcTeam && !u->beingBuilt) {
						u->ChangeTeam(dstTeam, CUnit::ChangeGiven);
					}
				}
				break;
			}

			case NETMSG_LUAMSG: {
				const int player = inbuf[3];
				if ((player < 0) || (player >= playerHandler->ActivePlayers())) {
					logOutput.Print("Got invalid player num %i in LuaMsg", player);
				}
				netcode::UnpackPacket unpack(packet, 1);
				boost::uint16_t size;
				unpack >> size;
				assert(size == packet->length);
				boost::uint8_t playerNum;
				unpack >> playerNum;
				assert(player == playerNum);
				boost::uint16_t script;
				unpack >> script;
				boost::uint8_t mode;
				unpack >> mode;
				std::vector<boost::uint8_t> data(size - 7);
				unpack >> data;
				CLuaHandle::HandleLuaMsg(player, script, mode, data);
				AddTraffic(player, packetCode, dataLength);
				break;
			}

			case NETMSG_SHARE: {
				int player = inbuf[1];
				if ((player >= playerHandler->ActivePlayers()) || (player < 0)){
					logOutput.Print("Got invalid player num %i in share msg",player);
					break;
				}
				int teamID1 = playerHandler->Player(player)->team;
				int teamID2 = inbuf[2];
				bool shareUnits = !!inbuf[3];
				CTeam* team1 = teamHandler->Team(teamID1);
				CTeam* team2 = teamHandler->Team(teamID2);
				float metalShare  = std::min(*(float*)&inbuf[4], (float)team1->metal);
				float energyShare = std::min(*(float*)&inbuf[8], (float)team1->energy);

				if (metalShare != 0.0f) {
					metalShare = std::min(metalShare, team1->metal);
					if (!luaRules || luaRules->AllowResourceTransfer(teamID1, teamID2, "m", metalShare)) {
						team1->metal                       -= metalShare;
						team1->metalSent                   += metalShare;
						team1->currentStats->metalSent     += metalShare;
						team2->metal                       += metalShare;
						team2->metalReceived               += metalShare;
						team2->currentStats->metalReceived += metalShare;
					}
				}
				if (energyShare != 0.0f) {
					energyShare = std::min(energyShare, team1->energy);
					if (!luaRules || luaRules->AllowResourceTransfer(teamID1, teamID2, "e", energyShare)) {
						team1->energy                       -= energyShare;
						team1->energySent                   += energyShare;
						team1->currentStats->energySent     += energyShare;
						team2->energy                       += energyShare;
						team2->energyReceived               += energyShare;
						team2->currentStats->energyReceived += energyShare;
					}
				}

				if (shareUnits) {
					vector<int>& netSelUnits = selectedUnits.netSelected[player];
					vector<int>::const_iterator ui;
					for (ui = netSelUnits.begin(); ui != netSelUnits.end(); ++ui){
						CUnit* unit = uh->units[*ui];
						if (unit && unit->team == teamID1 && !unit->beingBuilt) {
							if (!unit->directControl)
								unit->ChangeTeam(teamID2, CUnit::ChangeGiven);
						}
					}
					netSelUnits.clear();
				}
				AddTraffic(player, packetCode, dataLength);
				break;
			}

			case NETMSG_SETSHARE: {
				int player=inbuf[1];
				int team=inbuf[2];
				if ((team >= teamHandler->ActiveTeams()) || (team < 0)) {
					logOutput.Print("Got invalid team num %i in setshare msg",team);
				} else {
					float metalShare=*(float*)&inbuf[3];
					float energyShare=*(float*)&inbuf[7];

					if (!luaRules || luaRules->AllowResourceLevel(team, "m", metalShare)) {
						teamHandler->Team(team)->metalShare = metalShare;
					}
					if (!luaRules || luaRules->AllowResourceLevel(team, "e", energyShare)) {
						teamHandler->Team(team)->energyShare = energyShare;
					}
				}
				AddTraffic(player, packetCode, dataLength);
				break;
			}
			case NETMSG_MAPDRAW: {
				inMapDrawer->GotNetMsg(inbuf);
				AddTraffic(inbuf[2], packetCode, dataLength);
				break;
			}
			case NETMSG_TEAM: {
				const int player = (int)inbuf[1];
				const unsigned char action = inbuf[2];
				const int fromTeam = playerHandler->Player(player)->team;

				switch (action)
				{
					case TEAMMSG_GIVEAWAY: {
						const int toTeam                    = inbuf[3];
						const int fromTeam_g                = inbuf[4];
						const int numPlayersInTeam_g        = playerHandler->ActivePlayersInTeam(fromTeam_g).size();
						const size_t numTotAIsInTeam_g      = skirmishAIHandler.GetSkirmishAIsInTeam(fromTeam_g).size();
						const size_t numControllersInTeam_g = numPlayersInTeam_g + numTotAIsInTeam_g;
						const bool isOwnTeam_g              = (fromTeam_g == fromTeam);

						bool giveAwayOk = false;
						if (isOwnTeam_g) {
							// player is giving stuff from his own team
							giveAwayOk = true;
							if (numPlayersInTeam_g == 1) {
								teamHandler->Team(fromTeam_g)->GiveEverythingTo(toTeam);
							} else {
								playerHandler->Player(player)->StartSpectating();
							}
							selectedUnits.ClearNetSelect(player);
						} else {
							// player is giving stuff from one of his AI teams
							if (numPlayersInTeam_g == 0) {
								giveAwayOk = true;
							}
						}
						if (giveAwayOk && (numControllersInTeam_g == 1)) {
							// team has no controller left now
							teamHandler->Team(fromTeam_g)->GiveEverythingTo(toTeam);
							teamHandler->Team(fromTeam_g)->leader = -1;
						}
						CPlayer::UpdateControlledTeams();
						break;
					}
					case TEAMMSG_RESIGN: {
						playerHandler->Player(player)->StartSpectating();
						if (player == gu->myPlayerNum) {
							selectedUnits.ClearSelected();
							unitTracker.Disable();
							CLuaUI::UpdateTeams();
						}
						// actualize all teams of which the player is leader
						for (size_t t = 0; t < teamHandler->ActiveTeams(); ++t) {
							CTeam* team = teamHandler->Team(t);
							if (team->leader == player) {
								const std::vector<int> teamPlayers = playerHandler->ActivePlayersInTeam(t);
								const std::vector<size_t> teamAIs  = skirmishAIHandler.GetSkirmishAIsInTeam(t);
								if ((teamPlayers.size() + teamAIs.size()) == 0) {
									// no controllers left in team
									//team.active = false;
									team->leader = -1;
								} else if (teamPlayers.size() == 0) {
									// no human player left in team
									team->leader = skirmishAIHandler.GetSkirmishAI(teamAIs[0])->hostPlayer;
								} else {
									// still human controllers left in team
									team->leader = teamPlayers[0];
								}
							}
						}
						logOutput.Print("Player %i resigned and is now spectating!", player);
						selectedUnits.ClearNetSelect(player);
						CPlayer::UpdateControlledTeams();
						break;
					}
					case TEAMMSG_JOIN_TEAM: {
						const int newTeam = int(inbuf[3]);
						playerHandler->Player(player)->team      = newTeam;
						playerHandler->Player(player)->spectator = false;
						if (player == gu->myPlayerNum) {
							gu->myTeam = newTeam;
							gu->myAllyTeam = teamHandler->AllyTeam(gu->myTeam);
							gu->spectating           = false;
							gu->spectatingFullView   = false;
							gu->spectatingFullSelect = false;
							selectedUnits.ClearSelected();
							unitTracker.Disable();
							CLuaUI::UpdateTeams();
						}
						if (teamHandler->Team(newTeam)->leader == -1) {
							teamHandler->Team(newTeam)->leader = player;
						}
						CPlayer::UpdateControlledTeams();
						eventHandler.PlayerChanged(player);
						break;
					}
					default: {
						logOutput.Print("Unknown action in NETMSG_TEAM (%i) from player %i", action, player);
					}
				}
				AddTraffic(player, packetCode, dataLength);
				break;
			}
			case NETMSG_AI_CREATED: {
				// inbuf[1] contains the message size
				const unsigned char playerId = inbuf[2];
				const unsigned skirmishAIId  = *((unsigned int*)&inbuf[3]); // 4 bytes
				const unsigned char aiTeamId = inbuf[7];
				const char* aiName           = (const char*) (&inbuf[8]);
				CTeam* tai                   = teamHandler->Team(aiTeamId);
				const unsigned isLocal       = (playerId == gu->myPlayerNum);

				if (isLocal) {
					const SkirmishAIData& aiData = *(skirmishAIHandler.GetLocalSkirmishAIInCreation(aiTeamId));
					if (skirmishAIHandler.IsActiveSkirmishAI(skirmishAIId)) {
						// we will end up here for AIs defined in the start script
						const SkirmishAIData* curAIData = skirmishAIHandler.GetSkirmishAI(skirmishAIId);
						assert((aiData.team == curAIData->team) && (aiData.name == curAIData->name) && (aiData.hostPlayer == curAIData->hostPlayer));
					} else {
						// we will end up here for local AIs defined mid-game,
						// eg. with /aicontrol
						skirmishAIHandler.AddSkirmishAI(aiData, skirmishAIId);
						wordCompletion->AddWord(aiData.name + " ", false, false, false);
					}
				} else {
					SkirmishAIData aiData;
					aiData.team       = aiTeamId;
					aiData.name       = aiName;
					aiData.hostPlayer = playerId;
					skirmishAIHandler.AddSkirmishAI(aiData, skirmishAIId);
					wordCompletion->AddWord(aiData.name + " ", false, false, false);
				}

				if (tai->leader == -1) {
					tai->leader = playerId;
				}
				CPlayer::UpdateControlledTeams();
				eventHandler.PlayerChanged(playerId);
				if (isLocal) {
					logOutput.Print("Skirmish AI being created for team %i ...", aiTeamId);
					eoh->CreateSkirmishAI(skirmishAIId);
				}
				break;
			}
			case NETMSG_AI_STATE_CHANGED: {
				const unsigned char playerId     = inbuf[1];
				const unsigned int skirmishAIId  = *((unsigned int*)&inbuf[2]); // 4 bytes
				const ESkirmishAIStatus newState = (ESkirmishAIStatus) inbuf[6];
				SkirmishAIData* aiData           = skirmishAIHandler.GetSkirmishAI(skirmishAIId);
				const ESkirmishAIStatus oldState = aiData->status;
				const unsigned aiTeamId          = aiData->team;
				const bool isLuaAI               = aiData->isLuaAI;
				const unsigned isLocal           = (aiData->hostPlayer == gu->myPlayerNum);
				const size_t numPlayersInAITeam  = playerHandler->ActivePlayersInTeam(aiTeamId).size();
				const size_t numAIsInAITeam      = skirmishAIHandler.GetSkirmishAIsInTeam(aiTeamId).size();
				CTeam* tai                       = teamHandler->Team(aiTeamId);

				aiData->status = newState;

				if (isLocal && !isLuaAI && ((newState == SKIRMAISTATE_DIEING) || (newState == SKIRMAISTATE_RELOADING))) {
					eoh->DestroySkirmishAI(skirmishAIId);
				} else if (newState == SKIRMAISTATE_DEAD) {
					if (oldState == SKIRMAISTATE_RELOADING) {
						if (isLocal) {
							logOutput.Print("Skirmish AI \"%s\" being reloaded for team %i ...", aiData->name.c_str(), aiTeamId);
							eoh->CreateSkirmishAI(skirmishAIId);
						}
					} else {
						const std::string aiInstanceName = aiData->name;
						wordCompletion->RemoveWord(aiData->name + " ");
						skirmishAIHandler.RemoveSkirmishAI(skirmishAIId);
						aiData = NULL; // not valid anymore after RemoveSkirmishAI()
						// this could be done in the above function as well
						if ((numPlayersInAITeam + numAIsInAITeam) == 1) {
							// team has no controller left now
							tai->leader = -1;
						}
						CPlayer::UpdateControlledTeams();
						eventHandler.PlayerChanged(playerId);
						logOutput.Print("Skirmish AI \"%s\" (ID:%i), which controlled team %i is now dead", aiInstanceName.c_str(), skirmishAIId, aiTeamId);
					}
				} else if (newState == SKIRMAISTATE_ALIVE) {
					logOutput.Print("Skirmish AI %s (ID:%i) took over control of team %i", aiData->name.c_str(), skirmishAIId, aiTeamId);
				}
				break;
			}
			case NETMSG_ALLIANCE: {
				const int player = inbuf[1];
				const int whichAllyTeam = inbuf[2];
				const bool allied = static_cast<bool>(inbuf[3]);
				const int fromAllyTeam = teamHandler->AllyTeam(playerHandler->Player(player)->team);
				if (whichAllyTeam < teamHandler->ActiveAllyTeams() && whichAllyTeam >= 0 && fromAllyTeam != whichAllyTeam) {
					// FIXME - need to reset unit allyTeams
					//       - need a call-in for AIs
					teamHandler->SetAlly(fromAllyTeam, whichAllyTeam, allied);

					// inform the players
					std::ostringstream msg;
					if (fromAllyTeam == gu->myAllyTeam) {
						msg << "Alliance: you have " << (allied ? "allied" : "unallied")
							<< " allyteam " << whichAllyTeam << ".";
					} else if (whichAllyTeam == gu->myAllyTeam) {
						msg << "Alliance: allyteam " << whichAllyTeam << " has "
							<< (allied ? "allied" : "unallied") <<  " with you.";
					} else {
						msg << "Alliance: allyteam " << whichAllyTeam << " has "
							<< (allied ? "allied" : "unallied")
							<<  " with allyteam " << fromAllyTeam << ".";
					}
					logOutput.Print(msg.str());

					// stop attacks against former foe
					if (allied) {
						for (std::list<CUnit*>::iterator it = uh->activeUnits.begin();
								it != uh->activeUnits.end();
								++it) {
							if (teamHandler->Ally((*it)->allyteam, whichAllyTeam)) {
								(*it)->StopAttackingAllyTeam(whichAllyTeam);
							}
						}
					}
					eventHandler.TeamChanged(playerHandler->Player(player)->team);
				} else {
					logOutput.Print("Alliance: Player %i sent out wrong allyTeam index in alliance message", player);
				}
				break;
			}
			case NETMSG_CCOMMAND: {
				CommandMessage msg(packet);
				ActionReceived(msg.action, msg.player);
				break;
			}

			case NETMSG_DIRECT_CONTROL: {
				const int player = inbuf[1];

				if ((player >= playerHandler->ActivePlayers()) || (player < 0)) {
					logOutput.Print("Invalid player number (%i) in NETMSG_DIRECT_CONTROL", player);
					break;
				}

				CPlayer* sender = playerHandler->Player(player);
				if (sender->spectator || !sender->active) {
					break;
				}

				CUnit* ctrlUnit = (sender->dccs).playerControlledUnit;
				if (ctrlUnit) {
					// player released control
					sender->StopControllingUnit();
				} else {
					// player took control
					if (
						!selectedUnits.netSelected[player].empty() &&
						uh->units[selectedUnits.netSelected[player][0]] != NULL &&
						!uh->units[selectedUnits.netSelected[player][0]]->weapons.empty()
					) {
						CUnit* unit = uh->units[selectedUnits.netSelected[player][0]];

						if (unit->directControl && unit->directControl->myController) {
							if (player == gu->myPlayerNum) {
								logOutput.Print(
									"player %d is already controlling unit %d, try later",
									unit->directControl->myController->playerNum, unit->id
								);
							}
						}
						else if (!luaRules || luaRules->AllowDirectUnitControl(player, unit)) {
							unit->directControl = &sender->myControl;
							(sender->dccs).playerControlledUnit = unit;

							if (player == gu->myPlayerNum) {
								gu->directControl = unit;
								mouse->wasLocked = mouse->locked;
								if (!mouse->locked) {
									mouse->locked = true;
									mouse->HideMouse();
								}
								camHandler->PushMode();
								camHandler->SetCameraMode(0);
								selectedUnits.ClearSelected();
							}
						}
					}
				}
				AddTraffic(player, packetCode, dataLength);
				break;
			}

			case NETMSG_DC_UPDATE: {
				int player = inbuf[1];
				if ((player >= playerHandler->ActivePlayers()) || (player < 0)) {
					logOutput.Print("Invalid player number (%i) in NETMSG_DC_UPDATE", player);
					break;
				}

				DirectControlStruct* dc = &playerHandler->Player(player)->myControl;
				DirectControlClientState& dccs = playerHandler->Player(player)->dccs;
				CUnit* unit = dccs.playerControlledUnit;

				dc->forward    = !!(inbuf[2] & (1 << 0));
				dc->back       = !!(inbuf[2] & (1 << 1));
				dc->left       = !!(inbuf[2] & (1 << 2));
				dc->right      = !!(inbuf[2] & (1 << 3));
				dc->mouse1     = !!(inbuf[2] & (1 << 4));
				bool newMouse2 = !!(inbuf[2] & (1 << 5));

				if (!dc->mouse2 && newMouse2 && unit) {
					unit->AttackUnit(0, true);
				}
				dc->mouse2 = newMouse2;

				short int h = *((short int*) &inbuf[3]);
				short int p = *((short int*) &inbuf[5]);
				dc->viewDir = GetVectorFromHAndPExact(h, p);

				AddTraffic(player, packetCode, dataLength);
				break;
			}

			case NETMSG_SETPLAYERNUM:
			case NETMSG_ATTEMPTCONNECT: {
				AddTraffic(-1, packetCode, dataLength);
				break;
			}
			default: {
#ifdef SYNCDEBUG
				if (!CSyncDebugger::GetInstance()->ClientReceived(inbuf))
#endif
				{
					logOutput.Print("Unknown net msg received, packet code is %d."
							" A likely cause of this is network instability,"
							" which may happen in a WLAN, for example.",
							packetCode);
				}
				AddTraffic(-1, packetCode, dataLength);
				break;
			}
		}
	}

	return;
}




void CGame::UpdateUI(bool updateCam)
{
	if (updateCam) {
		CPlayer* player = playerHandler->Player(gu->myPlayerNum);
		DirectControlClientState& dccs = player->dccs;

		if (dccs.oldDCpos != ZeroVector) {
			GML_STDMUTEX_LOCK(pos); // UpdateUI

			camHandler->GetCurrentController().SetPos(dccs.oldDCpos);
			dccs.oldDCpos = ZeroVector;
		}
	}

	if (!gu->directControl) {
		float cameraSpeed = 1.0f;

		if (camMove[7]) { cameraSpeed *=  0.1f; }
		if (camMove[6]) { cameraSpeed *= 10.0f; }
		float3 movement = ZeroVector;

		bool disableTracker = false;
		if (camMove[0]) { movement.y += gu->lastFrameTime; disableTracker = true; }
		if (camMove[1]) { movement.y -= gu->lastFrameTime; disableTracker = true; }
		if (camMove[3]) { movement.x += gu->lastFrameTime; disableTracker = true; }
		if (camMove[2]) { movement.x -= gu->lastFrameTime; disableTracker = true; }

		if (!updateCam) {
			if (disableTracker && camHandler->GetCurrentController().DisableTrackingByKey()) {
				unitTracker.Disable();
			}
		} else {
			movement.z = cameraSpeed;
			camHandler->GetCurrentController().KeyMove(movement);
		}

		movement = ZeroVector;

		if (( fullscreen && fullscreenEdgeMove) ||
		    (!fullscreen && windowedEdgeMove)) {

			const int screenW = gu->dualScreenMode ? (gu->viewSizeX << 1): gu->viewSizeX;
			disableTracker = false;

			if (mouse->lasty <                  2 ) { movement.y += gu->lastFrameTime; disableTracker = true; }
			if (mouse->lasty > (gu->viewSizeY - 2)) { movement.y -= gu->lastFrameTime; disableTracker = true; }
			if (mouse->lastx >       (screenW - 2)) { movement.x += gu->lastFrameTime; disableTracker = true; }
			if (mouse->lastx <                  2 ) { movement.x -= gu->lastFrameTime; disableTracker = true; }

			if (!updateCam && disableTracker) {
				unitTracker.Disable();
			}
		}
		if (updateCam) {
			movement.z = cameraSpeed;
			camHandler->GetCurrentController().ScreenEdgeMove(movement);

			if (camMove[4]) { camHandler->GetCurrentController().MouseWheelMove( gu->lastFrameTime * 200 * cameraSpeed); }
			if (camMove[5]) { camHandler->GetCurrentController().MouseWheelMove(-gu->lastFrameTime * 200 * cameraSpeed); }
		}
	}

	if (updateCam) {
		camHandler->GetCurrentController().Update();

		if (chatting && !userWriting) {
			consoleHistory->AddLine(userInput);
			string msg = userInput;
			string pfx = "";

			if ((userInput.find_first_of("aAsS") == 0) && (userInput[1] == ':')) {
				pfx = userInput.substr(0, 2);
				msg = userInput.substr(2);
			}
			if ((msg[0] == '/') && (msg[1] == '/')) {
				msg = msg.substr(1);
			}
			userInput = pfx + msg;
			SendNetChat(userInput);
			chatting = false;
			userInput = "";
			writingPos = 0;
		}

		if (inMapDrawer->wantLabel && !userWriting) {
			if (userInput.size() > 200) {
				// avoid troubles with long lines
				userInput = userInput.substr(0, 200);
				writingPos = (int)userInput.length();
			}
			inMapDrawer->SendPoint(inMapDrawer->waitingPoint, userInput, false);
			inMapDrawer->wantLabel = false;
			userInput = "";
			writingPos = 0;
			ignoreChar = 0;
			inMapDrawer->keyPressed = false;
		}
	}
}




void CGame::MakeMemDump(void)
{
	std::ofstream file(gameServer ? "memdump.txt" : "memdumpclient.txt");

	if (file.bad() || !file.is_open()) {
		return;
	}

	file << "Frame " << gs->frameNum <<"\n";
	for (std::list<CUnit*>::iterator usi = uh->activeUnits.begin(); usi != uh->activeUnits.end(); usi++) {
		CUnit* u = *usi;
		file << "Unit " << u->id << "\n";
		file << "  xpos " << u->pos.x << " ypos " << u->pos.y << " zpos " << u->pos.z << "\n";
		file << "  heading " << u->heading << " power " << u->power << " experience " << u->experience << "\n";
		file << " health " << u->health << "\n";
	}
	//! we only care about the synced projectile data here
	for (ProjectileContainer::iterator psi = ph->syncedProjectiles.begin(); psi != ph->syncedProjectiles.end(); ++psi) {
		CProjectile* p = *psi;
		file << "Projectile " << p->radius << "\n";
		file << "  xpos " << p->pos.x << " ypos " << p->pos.y << " zpos " << p->pos.z << "\n";
		file << "  xspeed " << p->speed.x << " yspeed " << p->speed.y << " zspeed " << p->speed.z << "\n";
	}
	for(int a=0;a<teamHandler->ActiveTeams();++a){
		file << "LOS-map for team " << a << "\n";
		for (int y = 0; y < gs->mapy>>modInfo.losMipLevel; ++y) {
			file << " ";
			for (int x = 0; x < gs->mapx>>modInfo.losMipLevel; ++x) {
				file << loshandler->losMap[a][y * (gs->mapx>>modInfo.losMipLevel) + x] << " ";
			}
			file << "\n";
		}
	}
	file.close();
	logOutput.Print("Memdump finished");
}



void CGame::GameEnd()
{
	if (!gameOver)
	{
		gameOver=true;
		eventHandler.GameOver();
		new CEndGameBox();
		CDemoRecorder* record = net->GetDemoRecorder();
		if (record != NULL) {
			// Write CPlayer::Statistics and CTeam::Statistics to demo
			const int numPlayers = playerHandler->ActivePlayers();

			// TODO: move this to a method in CTeamHandler
			// Figure out who won the game.
			int numTeams = teamHandler->ActiveTeams();
			if (gs->useLuaGaia) {
				--numTeams;
			}
			int winner = -1;
			for (int i = 0; i < numTeams; ++i) {
				if (!teamHandler->Team(i)->isDead) {
					winner = teamHandler->AllyTeam(i);
					break;
				}
			}
			// Finally pass it on to the CDemoRecorder.
			record->SetTime(gs->frameNum / 30, (int)gu->gameTime);
			record->InitializeStats(numPlayers, numTeams, winner);
			for (int i = 0; i < numPlayers; ++i) {
				record->SetPlayerStats(i, playerHandler->Player(i)->currentStats);
			}
			for (int i = 0; i < numTeams; ++i) {
				record->SetTeamStats(i, teamHandler->Team(i)->statHistory);
			}
		}
	}
}

void CGame::SendNetChat(std::string message, int destination)
{
	if (message.empty()) {
		return;
	}
	if (destination == -1) // overwrite
	{
		destination = ChatMessage::TO_EVERYONE;
		if ((message.length() >= 2) && (message[1] == ':')) {
			const char lower = tolower(message[0]);
			if (lower == 'a') {
				destination = ChatMessage::TO_ALLIES;
				message = message.substr(2);
			}
			else if (lower == 's') {
				destination = ChatMessage::TO_SPECTATORS;
				message = message.substr(2);
			}
		}
	}
	if (message.size() > 128) {
		message.resize(128); // safety
	}
	ChatMessage buf(gu->myPlayerNum, destination, message);
	net->Send(buf.Pack());
}


void CGame::HandleChatMsg(const ChatMessage& msg)
{
	if ((msg.fromPlayer < 0) ||
		((msg.fromPlayer >= playerHandler->ActivePlayers()) &&
			(static_cast<unsigned int>(msg.fromPlayer) != SERVER_PLAYER))) {
		return;
	}

	string s = msg.msg;

	if (!s.empty()) {
		CPlayer* player = (msg.fromPlayer >= 0 && static_cast<unsigned int>(msg.fromPlayer) == SERVER_PLAYER) ? 0 : playerHandler->Player(msg.fromPlayer);
		const bool myMsg = (msg.fromPlayer == gu->myPlayerNum);

		string label;
		if (!player) {
			label = "> ";
		} else if (player->spectator) {
			if (player->isFromDemo)
				// make clear that the message is from the replay
				label = "[" + player->name + " (replay)" + "] ";
			else
				// its from a spectator not from replay
				label = "[" + player->name + "] ";
		} else {
			// players are always from a replay (if its a replay and not a game)
			label = "<" + player->name + "> ";
		}

		/*
		- If you're spectating you always see all chat messages.
		- If you're playing you see:
		- TO_ALLIES-messages sent by allied players,
		- TO_SPECTATORS-messages sent by yourself,
		- TO_EVERYONE-messages from players,
		- TO_EVERYONE-messages from spectators only if noSpectatorChat is off!
		- private messages if they are for you ;)
		*/

		if (msg.destination == ChatMessage::TO_ALLIES && player) {
			const int msgAllyTeam = teamHandler->AllyTeam(player->team);
			const bool allied = teamHandler->Ally(msgAllyTeam, gu->myAllyTeam);
			if (gu->spectating || (allied && !player->spectator)) {
				logOutput.Print(label + "Allies: " + s);
				Channels::UserInterface.PlaySample(chatSound, 5);
			}
		}
		else if (msg.destination == ChatMessage::TO_SPECTATORS) {
			if (gu->spectating || myMsg) {
				logOutput.Print(label + "Spectators: " + s);
				Channels::UserInterface.PlaySample(chatSound, 5);
			}
		}
		else if (msg.destination == ChatMessage::TO_EVERYONE) {
			const bool specsOnly = noSpectatorChat && (player && player->spectator);
			if (gu->spectating || !specsOnly) {
				logOutput.Print(label + s);
				Channels::UserInterface.PlaySample(chatSound, 5);
			}
		}
		else if (msg.destination < playerHandler->ActivePlayers())
		{
			if (msg.destination == gu->myPlayerNum && player && !player->spectator) {
				logOutput.Print(label + "Private: " + s);
				Channels::UserInterface.PlaySample(chatSound, 5);
			}
			else if (player->playerNum == gu->myPlayerNum)
			{
				LogObject() << "You whispered " << player->name << ": " << s;
			}
		}
	}

	eoh->GotChatMsg(msg.msg.c_str(), msg.fromPlayer);
}


void CGame::StartSkip(int toFrame) {
	if (skipping) {
		logOutput.Print("ERROR: skipping appears to be busted (%i)\n", skipping);
	}

	skipStartFrame = gs->frameNum;
	skipEndFrame = toFrame;

	if (skipEndFrame <= skipStartFrame) {
		logOutput.Print("Already passed %i (%i)\n", skipEndFrame / GAME_SPEED, skipEndFrame);
		return;
	}

	skipTotalFrames = skipEndFrame - skipStartFrame;
	skipSeconds = (float)(skipTotalFrames) / (float)GAME_SPEED;

	skipSoundmute = sound->IsMuted();
	if (!skipSoundmute)
		sound->Mute(); // no sounds

	skipOldSpeed     = gs->speedFactor;
	skipOldUserSpeed = gs->userSpeedFactor;
	const float speed = 1.0f;
	gs->speedFactor     = speed;
	gs->userSpeedFactor = speed;

	skipLastDraw = SDL_GetTicks();

	skipping = true;
}


void CGame::DrawSkip(bool blackscreen) {
	const int framesLeft = (skipEndFrame - gs->frameNum);
	if(blackscreen) {
		glClearColor(0.0f, 0.0f, 0.0f, 1.0f);
		glClear(GL_COLOR_BUFFER_BIT);
	}
	glColor3f(0.5f, 1.0f, 0.5f);
	font->glFormat(0.5f, 0.55f, 2.5f, FONT_CENTER | FONT_SCALE | FONT_NORM, "Skipping %.1f game seconds", skipSeconds);
	glColor3f(1.0f, 1.0f, 1.0f);
	font->glFormat(0.5f, 0.45f, 2.0f, FONT_CENTER | FONT_SCALE | FONT_NORM, "(%i frames left)", framesLeft);

	const float ff = (float)framesLeft / (float)skipTotalFrames;
	glDisable(GL_TEXTURE_2D);
	const float b = 0.004f; // border
	const float yn = 0.35f;
	const float yp = 0.38f;
	glColor3f(0.2f, 0.2f, 1.0f);
	glRectf(0.25f - b, yn - b, 0.75f + b, yp + b);
	glColor3f(0.25f + (0.75f * ff), 1.0f - (0.75f * ff), 0.0f);
	glRectf(0.5 - (0.25f * ff), yn, 0.5f + (0.25f * ff), yp);
}


void CGame::EndSkip() {
	skipping = false;

	gu->gameTime    += skipSeconds;
	gu->modGameTime += skipSeconds;

	gs->speedFactor     = skipOldSpeed;
	gs->userSpeedFactor = skipOldUserSpeed;

	if (!skipSoundmute)
		sound->Mute(); // sounds back on

	logOutput.Print("Skipped %.1f seconds\n", skipSeconds);
}


void CGame::ReloadCOB(const string& msg, int player)
{
	if (!gs->cheatEnabled) {
		logOutput.Print("reloadcob can only be used if cheating is enabled");
		return;
	}
	const string unitName = msg;
	if (unitName.empty()) {
		logOutput.Print("Missing unit name");
		return;
	}
	const UnitDef* udef = unitDefHandler->GetUnitDefByName(unitName);
	if (udef==NULL) {
		logOutput.Print("Unknown unit name");
		return;
	}
	const CCobFile* oldScript = GCobFileHandler.GetScriptAddr(udef->scriptPath);
	if (oldScript == NULL) {
		logOutput.Print("Unknown cob script: %s", udef->scriptPath.c_str());
		return;
	}
	CCobFile* newScript = GCobFileHandler.ReloadCobFile(udef->scriptPath);
	if (newScript == NULL) {
		logOutput.Print("Could not load COB script from: %s", udef->scriptPath.c_str());
		return;
	}
	int count = 0;
	for (size_t i = 0; i < uh->MaxUnits(); i++) {
		CUnit* unit = uh->units[i];
		if (unit != NULL) {
			CCobInstance* cob = dynamic_cast<CCobInstance*>(unit->script);
			if (cob != NULL && cob->GetScriptAddr() == oldScript) {
				count++;
				delete unit->script;
				unit->script = new CCobInstance(*newScript, unit);
				unit->script->Create();
			}
		}
	}
	logOutput.Print("Reloaded cob script for %i units", count);
}


void CGame::SelectUnits(const string& line)
{
	vector<string> args = CSimpleParser::Tokenize(line, 0);
	for (int i = 0; i < (int)args.size(); i++) {
		const string& arg = args[i];
		if (arg == "clear") {
			selectedUnits.ClearSelected();
		}
		else if ((arg[0] == '+') || (arg[0] == '-')) {
			char* endPtr;
			const char* startPtr = arg.c_str() + 1;
			const int unitIndex = strtol(startPtr, &endPtr, 10);
			if (endPtr == startPtr) {
				continue; // bad number
			}
			if ((unitIndex < 0) || (static_cast<unsigned int>(unitIndex) >= uh->MaxUnits())) {
				continue; // bad index
			}
			CUnit* unit = uh->units[unitIndex];
			if (unit == NULL) {
				continue; // bad pointer
			}
			if (!gu->spectatingFullSelect) {
				const CUnitSet& teamUnits = teamHandler->Team(gu->myTeam)->units;
				if (teamUnits.find(unit) == teamUnits.end()) {
					continue; // not mine to select
				}
			}

			// perform the selection
			if (arg[0] == '+') {
				selectedUnits.AddUnit(unit);
			} else {
				selectedUnits.RemoveUnit(unit);
			}
		}
	}
}


void CGame::SelectCycle(const string& command)
{
	static set<int> unitIDs;
	static int lastID = -1;

	GML_RECMUTEX_LOCK(sel); // SelectCycle

	const CUnitSet& selUnits = selectedUnits.selectedUnits;

	if (command == "restore") {
		selectedUnits.ClearSelected();
		set<int>::const_iterator it;
		for (it = unitIDs.begin(); it != unitIDs.end(); ++it) {
			CUnit* unit = uh->units[*it];
			if (unit != NULL) {
				selectedUnits.AddUnit(unit);
			}
		}
		return;
	}

	if (selUnits.size() >= 2) {
		// assign the cycle units
		unitIDs.clear();
		CUnitSet::const_iterator it;
		for (it = selUnits.begin(); it != selUnits.end(); ++it) {
			unitIDs.insert((*it)->id);
		}
		selectedUnits.ClearSelected();
		lastID = *unitIDs.begin();
		selectedUnits.AddUnit(uh->units[lastID]);
		return;
	}

	// clean the list
	set<int> tmpSet;
	set<int>::const_iterator it;
	for (it = unitIDs.begin(); it != unitIDs.end(); ++it) {
		if (uh->units[*it] != NULL) {
			tmpSet.insert(*it);
		}
	}
	unitIDs = tmpSet;
	if ((lastID >= 0) && (uh->units[lastID] == NULL)) {
		lastID = -1;
	}

	// selectedUnits size is 0 or 1
	selectedUnits.ClearSelected();
	if (!unitIDs.empty()) {
		set<int>::const_iterator fit = unitIDs.find(lastID);
		if (fit == unitIDs.end()) {
			lastID = *unitIDs.begin();
		} else {
			fit++;
			if (fit != unitIDs.end()) {
				lastID = *fit;
			} else {
				lastID = *unitIDs.begin();
			}
		}
		selectedUnits.AddUnit(uh->units[lastID]);
	}
}


static unsigned char GetLuaColor(const LuaTable& tbl, int channel, unsigned char orig)
{
	const float fOrig = (float)orig / 255.0f;
	float luaVal = tbl.GetFloat(channel, fOrig);
	luaVal = std::max(0.0f, std::min(1.0f, luaVal));
	return (unsigned char)(luaVal * 255.0f);
}


void CGame::ReColorTeams()
{
	for (int t = 0; t < teamHandler->ActiveTeams(); ++t) {
		CTeam* team = teamHandler->Team(t);
		team->origColor[0] = team->color[0];
		team->origColor[1] = team->color[1];
		team->origColor[2] = team->color[2];
		team->origColor[3] = team->color[3];
	}

	{
		// scoped so that 'fh' disappears before luaParser uses the file
		CFileHandler fh("teamcolors.lua", SPRING_VFS_RAW);
		if (!fh.FileExists()) {
			return;
		}
	}

	LuaParser luaParser("teamcolors.lua", SPRING_VFS_RAW, SPRING_VFS_RAW_FIRST);

	luaParser.AddInt("myPlayer", gu->myPlayerNum);

	luaParser.AddString("modName",      modInfo.humanName);
	luaParser.AddString("modShortName", modInfo.shortName);
	luaParser.AddString("modVersion",   modInfo.version);

	luaParser.AddString("mapName",      mapInfo->map.name);
	luaParser.AddString("mapHumanName", mapInfo->map.humanName);

	luaParser.AddInt("gameMode", gameSetup->gameMode);

	luaParser.GetTable("teams");
	for(int t = 0; t < teamHandler->ActiveTeams(); ++t) {
		luaParser.GetTable(t); {
			const CTeam* team = teamHandler->Team(t);
			const unsigned char* color = teamHandler->Team(t)->color;
			luaParser.AddInt("allyTeam", teamHandler->AllyTeam(t));
			luaParser.AddBool("gaia",    team->gaia);
			luaParser.AddInt("leader",   team->leader);
			luaParser.AddString("side",  team->side);
			luaParser.GetTable("color"); {
				luaParser.AddFloat(1, float(color[0]) / 255.0f);
				luaParser.AddFloat(2, float(color[1]) / 255.0f);
				luaParser.AddFloat(3, float(color[2]) / 255.0f);
				luaParser.AddFloat(4, float(color[3]) / 255.0f);
			}
			luaParser.EndTable(); // color
		}
		luaParser.EndTable(); // team#
	}
	luaParser.EndTable(); // teams

	luaParser.GetTable("players");
	for(int p = 0; p < playerHandler->ActivePlayers(); ++p) {
		luaParser.GetTable(p); {
			const CPlayer* player = playerHandler->Player(p);
			luaParser.AddString("name",     player->name);
			luaParser.AddInt("team",        player->team);
			luaParser.AddBool("active",     player->active);
			luaParser.AddBool("spectating", player->spectator);
		}
		luaParser.EndTable(); // player#
	}
	luaParser.EndTable(); // players

	if (!luaParser.Execute()) {
		logOutput.Print("teamcolors.lua: luaParser.Execute() failed\n");
		return;
	}
	LuaTable root = luaParser.GetRoot();
	if (!root.IsValid()) {
		logOutput.Print("teamcolors.lua: root table is not valid\n");
	}

	for (int t = 0; t < teamHandler->ActiveTeams(); ++t) {
		LuaTable teamTable = root.SubTable(t);
		if (teamTable.IsValid()) {
			unsigned char* color = teamHandler->Team(t)->color;
			color[0] = GetLuaColor(teamTable, 1, color[0]);
			color[1] = GetLuaColor(teamTable, 2, color[1]);
			color[2] = GetLuaColor(teamTable, 3, color[2]);
			// do not adjust color[3] -- alpha
		}
	}
}

bool CGame::HasLag() const
{
	unsigned timeNow = SDL_GetTicks();
	if (!gs->paused && (timeNow > (lastFrameTime + (500.0f / gs->speedFactor)))) {
		return true;
	} else {
		return false;
	}
}

void CGame::SaveGame(const std::string& filename, bool overwrite)
{
	if (filesystem.CreateDirectory("Saves")) {
		if (overwrite || filesystem.GetFilesize(filename) == 0) {
			logOutput.Print("Saving game to %s\n", filename.c_str());
			ILoadSaveHandler* ls = ILoadSaveHandler::Create();
			ls->mapName = gameSetup->mapName;
			ls->modName = modInfo.filename;
			ls->SaveGame(filename);
			delete ls;
		}
		else {
			logOutput.Print("File %s already exists(use /save -y to override)\n", filename.c_str());
		}
	}
}

void CGame::ReloadGame()
{
	if (saveFile) {
		// This reloads heightmap, triggers Load call-in, etc.
		// Inside the Load call-in, Lua can ensure old units are wiped before new ones are placed.
		saveFile->LoadGame();
	}
	else {
		logOutput.Print("Can only reload game when game has been started from a savegame");
	}
}<|MERGE_RESOLUTION|>--- conflicted
+++ resolved
@@ -3352,12 +3352,8 @@
 						(currentTime & 128) ? 0.5f : std::max(0.01f, std::min(1.0f, p->cpuUsage * 2.0f / 0.75f)),
 							std::min(1.0f, std::max(0.01f, (1.0f - p->cpuUsage / 0.75f) * 2.0f)), 0.01f, 1.0f);
 					int ping = (int)(((p->ping) * 1000) / (GAME_SPEED * gs->speedFactor));
-<<<<<<< HEAD
-					float4 pingcolor(std::max(0.01f, std::min(1.0f, (ping - 250) / 375.0f)),
-=======
 					float4 pingcolor(!p->spectator && gc->reconnectTimeout > 0 && ping > 1000 * gc->reconnectTimeout &&
 							(currentTime & 128) ? 0.5f : std::max(0.01f, std::min(1.0f, (ping - 250) / 375.0f)), 
->>>>>>> 4813344b
 							std::min(1.0f, std::max(0.01f, (1000 - ping) / 375.0f)), 0.01f, 1.0f);
 					SNPRINTF(buf, sizeof(buf), "\xff%c%c%c%c \t%i \t%s   \t\xff%c%c%c%s   \t\xff%c%c%c%.0f%%  \t\xff%c%c%c%dms",
 							allycolor[0], allycolor[1], allycolor[2], (gu->spectating && !p->spectator && (gu->myTeam == p->team)) ? '-' : ' ',
